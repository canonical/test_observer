--- conflicted
+++ resolved
@@ -43,13 +43,10 @@
     @Default([])
     @JsonKey(name: 'relevant_links')
     List<TestExecutionRelevantLink> relevantLinks,
-<<<<<<< HEAD
     @JsonKey(name: 'created_at') DateTime? createdAt,
-=======
     @Default(ExecutionMetadata(data: {}))
     @JsonKey(name: 'execution_metadata')
     ExecutionMetadata executionMetadata,
->>>>>>> 2e968ed6
   }) = _TestExecution;
 
   factory TestExecution.fromJson(Map<String, Object?> json) =>
