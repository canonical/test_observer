// Copyright (C) 2023 Canonical Ltd.
//
// This file is part of Test Observer Frontend.
//
// Test Observer Frontend is free software: you can redistribute it and/or modify
// it under the terms of the GNU General Public License version 3, as
// published by the Free Software Foundation.
//
// Test Observer Frontend is distributed in the hope that it will be useful,
// but WITHOUT ANY WARRANTY; without even the implied warranty of
// MERCHANTABILITY or FITNESS FOR A PARTICULAR PURPOSE.  See the
// GNU General Public License for more details.
//
// You should have received a copy of the GNU General Public License
// along with this program.  If not, see <https://www.gnu.org/licenses/>.

import 'package:flutter/material.dart';
import 'package:flutter_riverpod/flutter_riverpod.dart';
import 'package:yaru/yaru.dart';
import '../../models/artefact.dart';
import '../../providers/environments_issues.dart';
import '../../providers/filtered_artefact_environments.dart';
import '../../providers/tests_issues.dart';
import '../../routing.dart';
import '../non_blocking_provider_preloader.dart';
import '../spacing.dart';
import 'environment_expandable.dart';
import 'rerun_filtered_plans_button.dart';

class ArtefactPageBody extends ConsumerWidget {
  const ArtefactPageBody({super.key, required this.artefact});

  final Artefact artefact;

  @override
  Widget build(BuildContext context, WidgetRef ref) {
    final pageUri = AppRoutes.uriFromContext(context);
    final environments = ref
        .watch(filteredArtefactEnvironmentsProvider(pageUri))
        .value
        ?.toList();

    if (environments == null) {
      return const Center(child: YaruCircularProgressIndicator());
    }

    return Column(
      crossAxisAlignment: CrossAxisAlignment.start,
      children: [
        Row(
          crossAxisAlignment: CrossAxisAlignment.baseline,
          textBaseline: TextBaseline.alphabetic,
          children: [
            Text(
              'Environments',
              style: Theme.of(context).textTheme.headlineSmall,
            ),
<<<<<<< HEAD
=======
            const SizedBox(width: Spacing.level4),
            _ArtefactEnvironmentsStatusSummary(
              artefactEnvironments: environments,
            ),
            const Spacer(),
            const RerunFilteredPlansButton(),
>>>>>>> 1cb30d06
          ],
        ),
        NonBlockingProviderPreloader(
          provider: environmentsIssuesProvider,
          child: NonBlockingProviderPreloader(
            provider: testsIssuesProvider,
            child: Expanded(
              child: ListView.builder(
                itemCount: environments.length,
                itemBuilder: (_, i) => Padding(
                  // Padding is to avoid scroll bar covering trailing buttons
                  padding: const EdgeInsets.only(right: Spacing.level3),
                  child: EnvironmentExpandable(
                    artefactEnvironment: environments[i],
                  ),
                ),
              ),
            ),
          ),
        ),
      ],
    );
  }
}<|MERGE_RESOLUTION|>--- conflicted
+++ resolved
@@ -55,15 +55,8 @@
               'Environments',
               style: Theme.of(context).textTheme.headlineSmall,
             ),
-<<<<<<< HEAD
-=======
-            const SizedBox(width: Spacing.level4),
-            _ArtefactEnvironmentsStatusSummary(
-              artefactEnvironments: environments,
-            ),
             const Spacer(),
             const RerunFilteredPlansButton(),
->>>>>>> 1cb30d06
           ],
         ),
         NonBlockingProviderPreloader(
