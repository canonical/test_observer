--- conflicted
+++ resolved
@@ -114,7 +114,6 @@
         _box(
           MultiSelectCombobox(
             title: 'Test Case',
-<<<<<<< HEAD
             allOptions: const [],
             initialSelected: _tests,
             asyncSuggestionsCallback: (pattern) async {
@@ -124,18 +123,6 @@
             onChanged: (val, isSelected) {
               setState(() => isSelected ? _tests.add(val) : _tests.remove(val));
             },
-=======
-            allOptions: testCases,
-            initialSelected: _selectedFilters.testCases.toSet(),
-            onChanged: (val, isSelected) => setState(
-              () => _selectedFilters = _selectedFilters.copyWith(
-                testCases: [
-                  ..._selectedFilters.testCases.where((t) => t != val),
-                  if (isSelected) val,
-                ],
-              ),
-            ),
->>>>>>> 399558ad
           ),
         ),
         _box(
