--- conflicted
+++ resolved
@@ -29,29 +29,6 @@
 
   @override
   Widget build(BuildContext context) {
-<<<<<<< HEAD
-    final windowSize = MediaQuery.sizeOf(context);
-
-    if (windowSize.width > 1150) {
-      return VanillaNavigation(
-        children: [
-          VanillaNavigationTitle(
-            title: 'Test Observer',
-            onPressed: () => context.go('/'),
-          ),
-          const _NavbarEntry(title: 'Snap Testing', route: AppRoutes.snaps),
-          const _NavbarEntry(title: 'Deb Testing', route: AppRoutes.debs),
-          const _NavbarEntry(title: 'Charm Testing', route: AppRoutes.charms),
-          const _NavbarEntry(title: 'Image Testing', route: AppRoutes.images),
-          const Spacer(),
-          IntrinsicWidth(
-            child: VanillaNavigationDropdown(
-              menuChildren: [
-                VanillaNavigationButton(
-                  child: const Text('Source Code'),
-                  onPressed: () => launchUrlString(
-                    'https://github.com/canonical/test_observer',
-=======
     return Container(
       color: YaruColors.coolGrey,
       alignment: Alignment.center,
@@ -66,61 +43,17 @@
         child: Row(
           crossAxisAlignment: CrossAxisAlignment.center,
           children: [
-            Image.asset('assets/canonical.png'),
-            const SizedBox(width: Spacing.level4),
             Expanded(
               child: Row(
                 children: [
                   const _NavbarEntry(
                     title: 'Snap Testing',
                     route: AppRoutes.snaps,
->>>>>>> 2ed60255
                   ),
                   const _NavbarEntry(
                     title: 'Deb Testing',
                     route: AppRoutes.debs,
                   ),
-<<<<<<< HEAD
-                ),
-              ],
-              child: const Text('Help'),
-            ),
-          ),
-        ],
-      );
-    } else {
-      return VanillaNavigation(
-        children: [
-          VanillaNavigationTitle(
-            title: 'Test Observer',
-            onPressed: () => context.go('/'),
-          ),
-          IntrinsicWidth(
-            child: VanillaNavigationDropdown(
-              menuChildren: [
-                VanillaNavigationButton(
-                  onPressed: () => context.go(AppRoutes.snaps),
-                  child: const Text('Snap Testing'),
-                ),
-                VanillaNavigationButton(
-                  onPressed: () => context.go(AppRoutes.debs),
-                  child: const Text('Deb Testing'),
-                ),
-                VanillaNavigationButton(
-                  onPressed: () => context.go(AppRoutes.charms),
-                  child: const Text('Charm Testing'),
-                ),
-                VanillaNavigationButton(
-                  onPressed: () => context.go(AppRoutes.images),
-                  child: const Text('Image Testing'),
-                ),
-                VanillaNavigationDropdown(
-                  menuChildren: [
-                    VanillaNavigationButton(
-                      child: const Text('Source Code'),
-                      onPressed: () => launchUrlString(
-                        'https://github.com/canonical/test_observer',
-=======
                   const _NavbarEntry(
                     title: 'Charm Testing',
                     route: AppRoutes.charms,
@@ -144,7 +77,6 @@
                         onPressed: () => launchUrlString(
                           'https://github.com/canonical/test_observer',
                         ),
->>>>>>> 2ed60255
                       ),
                     ],
                   ),
