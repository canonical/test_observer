--- conflicted
+++ resolved
@@ -1,179 +1,11 @@
-# Juju deployment
+# Test Observer
 
-<<<<<<< HEAD
-Local Juju and charm deployment via microk8s and terraform.
-
-## Setup
-
-It is recommended to install the pre-requisites on a VM rather than your host machine. To do so, first install multipass:
-
-```bash
-sudo snap install multipass
-```
-
-Then launch the "charm-dev" VM blueprint that comes pre-setup with required tools (this will take a while):
-
-```bash
-multipass launch --mount $HOME charm-dev
-```
-
-Note the home mount to access the project files in the VM.
-
-Once the VM initialization has been completed, you will need to enable microk8s ingress there:
-
-```bash
-multipass exec charm-dev -- sudo microk8s enable ingress
-```
-
-Then install terraform:
-
-```bash
-multipass exec charm-dev -- sudo snap install terraform --classic
-```
-
-And initialize it:
-
-```bash
-multipass exec charm-dev -- terraform init
-```
-
-## Deploy
-
-You can deploy everything using terraform by running:
-
-```bash
-multipass exec charm-dev -- TF_VAR_environment=development TF_VAR_external_ingress_hostname=local terraform apply -auto-approve
-```
-
-Then wait for the deployment to settle and all the statuses to become active. You can watch the statuses via:
-
-```bash
-multipass exec charm-dev -- JUJU_MODEL=test-observer-development juju status --storage --relations --watch 5s
-```
-
-Look at the IPv4 addresses of your charm-dev vm through:
-
-```bash
-multipass info charm-dev
-```
-
-One of these connect to the ingress enabled inside the VM. To figure out which one try the following command on each IP address until you get response:
-
-```bash
-curl --connect-to ::<ip-address> http://test-observer-api.local
-```
-
-Once you find the IP address add the following entry to your host machine's `/etc/hosts` file:
-
-```bash
-<ip-address>   test-observer.local test-observer-api.local
-```
-
-After that you should be able to get to TO frontend on your host machine's browser through the url test-observer.local. You should also be able to access the API through test-observer-api.local.
-
-## Teardown
-
-To take everything down you can start with terraform:
-
-```bash
-multipass exec charm-dev -- TF_VAR_environment=development TF_VAR_external_ingress_hostname=local terraform destroy --auto-approve
-```
-
-The above step can take a while and may even get stuck with some applications in error state. You can watch it through:
-
-```bash
-multipass exec charm-dev -- JUJU_MODEL=test-observer-development juju status --storage --relations --watch 5s
-```
-
-To forcefully remove applications stuck in error state:
-
-```bash
-multipass exec charm-dev -- JUJU_MODEL=test-observer-development juju remove-application <application-name> --destroy-storage --force
-```
-
-Once everything is down and the juju model has been deleted you can stop the multipass VM:
-
-```bash
-multipass stop charm-dev
-```
-
-## Developing the charm
-
-To develop and test updates to the backend and frontend charms, you would typically want to first complete the above steps to deploy a working system. Once you have done that, proceed with the following steps.
-
-### Build and refresh the backend charm
-
-You can make edits to the backend charm and refresh it in the running system on the fly with:
-
-```bash
-cd backend/charm
-charmcraft pack
-juju refresh api --path ./test-observer-api_ubuntu-22.04-amd64.charm
-
-# to update the OCI image that runs the backend
-juju attach-resource api api-image=ghcr.io/canonical/test_observer/backend:[tag or sha]
-```
-
-### Build and refresh the frontend charm
-
-Same thing with the frontend:
-
-```bash
-cd frontend/charm
-charmcraft pack
-
-juju refresh frontend ./test-observer-frontend_ubuntu-22.04-amd64.charm
-
-# to update the OCI image that runs the backend
-juju attach-resource frontend frontend-image=ghcr.io/canonical/test_observer/frontend:[tag or sha]
-```
-
-Note that the frontend app is made aware of the backend URL to connect to using the global `window.testObserverAPIBaseURI`, which is set at runtime with some nginx config level trickery based on...
-
-- the `test-observer-api` charm's `hostname` config value.
-- the frontend charm's `test-observer-api-scheme` config value.
-
-These in turn can be set using the terraform plan (`terraform/test-observer.tf` and associated variables).
-
-## Running tests
-
-To run the unit and integration tests for the frontend charms, do the following:
-
-```bash
-cd frontend/charm
-tox -e unit
-tox -e integration
-```
-
-## Releasing the charms
-
-Charms are released through GitHub actions on push to main. If however you need to release charms on your branch before merging with main you could always just add your branch as a trigger to those same GitHub actions.
-
-## VS Code & charm libraries
-
-VS Code fails to find (for autocompletions and code navigation purposes) the charm libraries under `lib` in each of `backend/charm` and `frontend/charm`. There is a .vscode-settings-default.json found under each of these directories which you can copy to the `.gitignore`d path `.vscode/settings.json` to make them fly. Taking the backend charm as an example:
-
-```bash
-mkdir -p backend/charm/.vscode
-cp backend/charm/.vscode-settings-default.json backend/charm/.vscode/settings.json
-
-mkdir -p frontend/charm/.vscode
-cp frontend/charm/.vscode-settings-default.json frontend/charm/.vscode/settings.json
-```
-
-Now if you use as your project the directory `backend/charm` and `frontend/charm` respectively (which you'll want to do also for them to keep their own virtual environments), VS Code should be happy.
-
-## Handy documentation pointers about charming
-
-- [Integrations (how to provide and require relations)](https://juju.is/docs/sdk/integration)
-=======
 Test Observer (TO) is a dashboard for viewing the results of tests run on different environments for a particular artefact. A user interested in testing an artefact (a deb, snap, charm or image) under different environments (particular machines or cloud setups) can use TO as means for storing, viewing and comparing results with previous runs or versions of an artefact. The last use case is particularly useful for catching regressions. Additionally, TO provides a mechanism to assign reviewers that can look at results and mark artefacts as approved or failed to gate updates. It is important to note that TO does not run the tests itself, but provides an API with which users can report the results to.
 
-Certification currently deploys an instance of TO that they used for reviewing Stable Release Updates (SRUs). Other teams also use this instance for their tests. You can visit the `frontend <https://test-observer.canonical.com/>`_and view the `API docs <https://test-observer-api.canonical.com/docs>`_, although this currently requires Canonical VPN access. There's also a staging deployment of `frontend <https://test-observer-staging.canonical.com/>`_and `API <https://test-observer-api-staging.canonical.com/docs>`_ that teams can use to test their integration.
+Certification currently deploys an instance of TO that they used for reviewing Stable Release Updates (SRUs). Other teams also use this instance for their tests. You can visit the [frontend](https://test-observer.canonical.com/) and view the [API docs](https://test-observer-api.canonical.com/docs), although this currently requires Canonical VPN access. There's also a staging deployment of [frontend](https://test-observer-staging.canonical.com/) and [API](https://test-observer-api-staging.canonical.com/docs) that teams can use to test their integration.
 
 ## Run Locally
 
 For development look at the [backend](/backend/README.md) and [frontend](/frontend/README.md).
 
-To run via Terraform, juju and charms simulating production and staging environments, look at [terraform](README.md)
->>>>>>> 869219e5
+To run via Terraform, juju and charms simulating production and staging environments, look at [terraform](README.md)