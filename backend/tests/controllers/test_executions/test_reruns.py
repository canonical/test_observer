--- conflicted
+++ resolved
@@ -105,12 +105,10 @@
                     test_execution.artefact_build.artefact.completed_environment_reviews_count
                 ),
                 "family": test_execution.artefact_build.artefact.family,
-<<<<<<< HEAD
                 "created_at": (
                     test_execution.artefact_build.artefact.created_at.isoformat()
                 ),
-=======
->>>>>>> 869219e5
+                "family": test_execution.artefact_build.artefact.family,
             },
             "artefact_build": {
                 "id": test_execution.artefact_build.id,
