# Copyright 2023 Canonical Ltd.
# All rights reserved.
#
# This program is free software: you can redistribute it and/or modify
# it under the terms of the GNU General Public License as published by
# the Free Software Foundation, either version 3 of the License, or
# (at your option) any later version.
#
# This program is distributed in the hope that it will be useful,
# but WITHOUT ANY WARRANTY; without even the implied warranty of
# MERCHANTABILITY or FITNESS FOR A PARTICULAR PURPOSE.  See the
# GNU General Public License for more details.
#
# You should have received a copy of the GNU General Public License
# along with this program.  If not, see <http://www.gnu.org/licenses/>.
#
# Written by:
#        Omar Selo <omar.selo@canonical.com>
#        Nadzeya Hutsko <nadzeya.hutsko@canonical.com>


from fastapi.testclient import TestClient
from sqlalchemy.orm import Session

from test_observer.controllers.test_executions.models import StartTestExecutionRequest
from test_observer.data_access.models import (
    Artefact,
    ArtefactBuild,
    Environment,
    Stage,
    TestExecution,
)
from test_observer.data_access.models_enums import (
    FamilyName,
<<<<<<< HEAD
    TestExecutionReviewStatus,
    TestExecutionStatus,
)
=======
    TestExecutionStatus,
)
from tests.helpers import create_artefact
>>>>>>> 2c946fea


def test_creates_all_data_models(db_session: Session, test_client: TestClient):
    response = test_client.put(
        "/v1/test-executions/start-test",
        json={
            "family": "snap",
            "name": "core22",
            "version": "abec123",
            "revision": 123,
            "track": "22",
            "store": "ubuntu",
            "arch": "arm64",
            "execution_stage": "beta",
            "environment": "cm3",
            "ci_link": "http://localhost",
        },
    )

    artefact = (
        db_session.query(Artefact)
        .filter(
            Artefact.name == "core22",
            Artefact.version == "abec123",
            Artefact.store == "ubuntu",
            Artefact.track == "22",
            Artefact.stage.has(name="beta"),
        )
        .one_or_none()
    )
    assert artefact

    environment = (
        db_session.query(Environment)
        .filter(
            Environment.name == "cm3",
            Environment.architecture == "arm64",
        )
        .one_or_none()
    )
    assert environment

    artefact_build = (
        db_session.query(ArtefactBuild)
        .filter(
            ArtefactBuild.architecture == "arm64",
            ArtefactBuild.artefact == artefact,
            ArtefactBuild.revision == 123,
        )
        .one_or_none()
    )
    assert artefact_build

    test_execution = (
        db_session.query(TestExecution)
        .filter(
            TestExecution.artefact_build == artefact_build,
            TestExecution.environment == environment,
            TestExecution.status == TestExecutionStatus.IN_PROGRESS,
        )
        .one_or_none()
    )
    assert test_execution
    assert response.json() == {"id": test_execution.id}


def test_invalid_artefact_format(test_client: TestClient):
    """Artefact with invalid format no store should not be created"""
    response = test_client.put(
        "/v1/test-executions/start-test",
        json={
            "family": "snap",
            "name": "core22",
            "version": "abec123",
            "revision": 123,
            "track": "22",
            "arch": "arm64",
            "execution_stage": "beta",
            "environment": "cm3",
            "ci_link": "http://localhost",
        },
    )
    assert response.status_code == 422


def test_uses_existing_models(db_session: Session, test_client: TestClient):
    request = StartTestExecutionRequest(
        family=FamilyName.SNAP,
        name="core22",
        version="abec123",
        revision=123,
        track="22",
        store="ubuntu",
        arch="arm64",
        execution_stage="beta",
        environment="cm3",
        ci_link="http://localhost/",
    )
    stage = (
        db_session.query(Stage).filter(Stage.name == request.execution_stage).first()
    )
    artefact = Artefact(
        name=request.name,
        version=request.version,
        track=request.track,
        store=request.store,
        stage=stage,
    )
    environment = Environment(
        name=request.environment,
        architecture=request.arch,
    )
    artefact_build = ArtefactBuild(
        architecture=request.arch,
        revision=request.revision,
        artefact=artefact,
    )

    db_session.add_all([artefact, environment, artefact_build])
    db_session.commit()

    test_execution_id = test_client.put(
        "/v1/test-executions/start-test",
        json=request.model_dump(mode="json"),
    ).json()["id"]

    test_execution = (
        db_session.query(TestExecution)
        .where(TestExecution.id == test_execution_id)
        .one()
    )

    assert test_execution.artefact_build_id == artefact_build.id
    assert test_execution.environment_id == environment.id
    assert test_execution.status == TestExecutionStatus.IN_PROGRESS
    assert test_execution.ci_link == "http://localhost/"


def test_report_test_execution_data(db_session: Session, test_client: TestClient):
    ci_link = "http://localhost"
    artefact = create_artefact(db_session, stage_name="beta")
    artefact_build = ArtefactBuild(architecture="some arch", artefact=artefact)
    environment = Environment(name="some environment", architecture="some arch")
    test_execution = TestExecution(
        environment=environment, artefact_build=artefact_build, ci_link=ci_link
    )
    db_session.add_all([artefact_build, environment, test_execution])
    db_session.commit()

    response = test_client.put(
        "/v1/test-executions/end-test",
        json={
            "id": 1,
            "ci_link": ci_link,
            "test_results": [
                {
                    "id": 1,
                    "name": "test-name-1",
                    "status": "pass",
                    "category": "",
                    "comment": "",
                    "io_log": "",
                },
                {
                    "id": 2,
                    "name": "test-name-2",
                    "status": "skip",
                    "category": "",
                    "comment": "",
                    "io_log": "",
                },
            ],
        },
    )

    assert response.status_code == 200
    assert test_execution.status == TestExecutionStatus.PASSED


def test_updates_test_execution(db_session: Session, test_client: TestClient):
    stage = db_session.query(Stage).filter(Stage.name == "beta").one()
    artefact = Artefact(name="some artefact", version="1.0.0", stage=stage)
    artefact_build = ArtefactBuild(architecture="some arch", artefact=artefact)
    environment = Environment(name="some environment", architecture="some arch")
    test_execution = TestExecution(
        environment=environment, artefact_build=artefact_build
    )
    db_session.add_all([artefact, artefact_build, environment, test_execution])
    db_session.commit()
    db_session.refresh(test_execution)

    test_client.patch(
        f"/v1/test-executions/{test_execution.id}",
        json={
            "ci_link": "http://ci_link/",
            "c3_link": "http://c3_link/",
            "status": TestExecutionStatus.PASSED.name,
            "review_status": TestExecutionReviewStatus.APPROVED.name,
            "review_comment": "Flaky tests",
        },
    )

    db_session.refresh(test_execution)
    assert test_execution.ci_link == "http://ci_link/"
    assert test_execution.c3_link == "http://c3_link/"
    assert test_execution.status == TestExecutionStatus.PASSED
    assert test_execution.review_status == TestExecutionReviewStatus.APPROVED
    assert test_execution.review_comment == "Flaky tests"<|MERGE_RESOLUTION|>--- conflicted
+++ resolved
@@ -32,15 +32,9 @@
 )
 from test_observer.data_access.models_enums import (
     FamilyName,
-<<<<<<< HEAD
     TestExecutionReviewStatus,
     TestExecutionStatus,
 )
-=======
-    TestExecutionStatus,
-)
-from tests.helpers import create_artefact
->>>>>>> 2c946fea
 
 
 def test_creates_all_data_models(db_session: Session, test_client: TestClient):
