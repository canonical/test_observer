{
  "openapi": "3.1.0",
  "info": {
    "title": "Test Observer",
    "description": "Test Observer API (see https://github.com/canonical/test_observer)",
    "license": {
      "name": "GNU Affero General Public License v3",
      "url": "https://raw.githubusercontent.com/canonical/test_observer/refs/heads/main/backend/LICENSE"
    },
    "version": "0.1.0"
  },
  "paths": {
    "/v1/version": {
      "get": {
        "summary": "Get Version",
        "operationId": "get_version_v1_version_get",
        "responses": {
          "200": {
            "description": "Successful Response",
            "content": {
              "application/json": {
                "schema": {}
              }
            }
          }
        }
      }
    },
    "/v1/test-executions/start-test": {
      "put": {
        "tags": [
          "test-executions"
        ],
        "summary": "Start Test Execution",
        "operationId": "start_test_execution_v1_test_executions_start_test_put",
        "requestBody": {
          "content": {
            "application/json": {
              "schema": {
                "oneOf": [
                  {
                    "$ref": "#/components/schemas/StartSnapTestExecutionRequest"
                  },
                  {
                    "$ref": "#/components/schemas/StartDebTestExecutionRequest"
                  },
                  {
                    "$ref": "#/components/schemas/StartCharmTestExecutionRequest"
                  },
                  {
                    "$ref": "#/components/schemas/StartImageTestExecutionRequest"
                  }
                ],
                "title": "Request",
                "discriminator": {
                  "propertyName": "family",
                  "mapping": {
                    "snap": "#/components/schemas/StartSnapTestExecutionRequest",
                    "deb": "#/components/schemas/StartDebTestExecutionRequest",
                    "charm": "#/components/schemas/StartCharmTestExecutionRequest",
                    "image": "#/components/schemas/StartImageTestExecutionRequest"
                  }
                }
              }
            }
          },
          "required": true
        },
        "responses": {
          "200": {
            "description": "Successful Response",
            "content": {
              "application/json": {
                "schema": {}
              }
            }
          },
          "422": {
            "description": "Validation Error",
            "content": {
              "application/json": {
                "schema": {
                  "$ref": "#/components/schemas/HTTPValidationError"
                }
              }
            }
          }
        }
      }
    },
    "/v1/test-executions/{id}/test-results": {
      "get": {
        "tags": [
          "test-executions",
          "test-results"
        ],
        "summary": "Get Test Results",
        "operationId": "get_test_results_v1_test_executions__id__test_results_get",
        "parameters": [
          {
            "name": "id",
            "in": "path",
            "required": true,
            "schema": {
              "type": "integer",
              "title": "Id"
            }
          }
        ],
        "responses": {
          "200": {
            "description": "Successful Response",
            "content": {
              "application/json": {
                "schema": {
                  "type": "array",
                  "items": {
                    "$ref": "#/components/schemas/TestResultResponse"
                  },
                  "title": "Response Get Test Results V1 Test Executions  Id  Test Results Get"
                }
              }
            }
          },
          "422": {
            "description": "Validation Error",
            "content": {
              "application/json": {
                "schema": {
                  "$ref": "#/components/schemas/HTTPValidationError"
                }
              }
            }
          }
        }
      },
      "post": {
        "tags": [
          "test-executions",
          "test-results"
        ],
        "summary": "Post Results",
        "operationId": "post_results_v1_test_executions__id__test_results_post",
        "parameters": [
          {
            "name": "id",
            "in": "path",
            "required": true,
            "schema": {
              "type": "integer",
              "title": "Id"
            }
          }
        ],
        "requestBody": {
          "required": true,
          "content": {
            "application/json": {
              "schema": {
                "type": "array",
                "items": {
                  "$ref": "#/components/schemas/TestResultRequest"
                },
                "title": "Request"
              }
            }
          }
        },
        "responses": {
          "200": {
            "description": "Successful Response",
            "content": {
              "application/json": {
                "schema": {}
              }
            }
          },
          "422": {
            "description": "Validation Error",
            "content": {
              "application/json": {
                "schema": {
                  "$ref": "#/components/schemas/HTTPValidationError"
                }
              }
            }
          }
        }
      }
    },
    "/v1/test-executions/end-test": {
      "put": {
        "tags": [
          "test-executions"
        ],
        "summary": "End Test Execution",
        "operationId": "end_test_execution_v1_test_executions_end_test_put",
        "requestBody": {
          "content": {
            "application/json": {
              "schema": {
                "$ref": "#/components/schemas/EndTestExecutionRequest"
              }
            }
          },
          "required": true
        },
        "responses": {
          "200": {
            "description": "Successful Response",
            "content": {
              "application/json": {
                "schema": {}
              }
            }
          },
          "422": {
            "description": "Validation Error",
            "content": {
              "application/json": {
                "schema": {
                  "$ref": "#/components/schemas/HTTPValidationError"
                }
              }
            }
          }
        }
      }
    },
    "/v1/test-executions/{id}": {
      "patch": {
        "tags": [
          "test-executions"
        ],
        "summary": "Patch Test Execution",
        "operationId": "patch_test_execution_v1_test_executions__id__patch",
        "parameters": [
          {
            "name": "id",
            "in": "path",
            "required": true,
            "schema": {
              "type": "integer",
              "title": "Id"
            }
          }
        ],
        "requestBody": {
          "required": true,
          "content": {
            "application/json": {
              "schema": {
                "$ref": "#/components/schemas/TestExecutionsPatchRequest"
              }
            }
          }
        },
        "responses": {
          "200": {
            "description": "Successful Response",
            "content": {
              "application/json": {
                "schema": {
                  "$ref": "#/components/schemas/TestExecutionResponse"
                }
              }
            }
          },
          "422": {
            "description": "Validation Error",
            "content": {
              "application/json": {
                "schema": {
                  "$ref": "#/components/schemas/HTTPValidationError"
                }
              }
            }
          }
        }
      }
    },
    "/v1/test-executions/reruns": {
      "post": {
        "tags": [
          "test-executions"
        ],
        "summary": "Create Rerun Requests",
        "operationId": "create_rerun_requests_v1_test_executions_reruns_post",
        "requestBody": {
          "required": true,
          "content": {
            "application/json": {
              "schema": {
                "$ref": "#/components/schemas/RerunRequest"
              }
            }
          }
        },
        "responses": {
          "200": {
            "description": "Successful Response",
            "content": {
              "application/json": {
                "schema": {
                  "type": "array",
                  "items": {
                    "$ref": "#/components/schemas/PendingRerun"
                  },
                  "title": "Response Create Rerun Requests V1 Test Executions Reruns Post"
                }
              }
            }
          },
          "422": {
            "description": "Validation Error",
            "content": {
              "application/json": {
                "schema": {
                  "$ref": "#/components/schemas/HTTPValidationError"
                }
              }
            }
          }
        }
      },
      "get": {
        "tags": [
          "test-executions"
        ],
        "summary": "Get Rerun Requests",
        "operationId": "get_rerun_requests_v1_test_executions_reruns_get",
        "parameters": [
          {
            "name": "family",
            "in": "query",
            "required": false,
            "schema": {
              "anyOf": [
                {
                  "$ref": "#/components/schemas/FamilyName"
                },
                {
                  "type": "null"
                }
              ],
              "title": "Family"
            }
          },
          {
            "name": "limit",
            "in": "query",
            "required": false,
            "schema": {
              "anyOf": [
                {
                  "type": "integer"
                },
                {
                  "type": "null"
                }
              ],
              "title": "Limit"
            }
          }
        ],
        "responses": {
          "200": {
            "description": "Successful Response",
            "content": {
              "application/json": {
                "schema": {
                  "type": "array",
                  "items": {
                    "$ref": "#/components/schemas/PendingRerun"
                  },
                  "title": "Response Get Rerun Requests V1 Test Executions Reruns Get"
                }
              }
            }
          },
          "422": {
            "description": "Validation Error",
            "content": {
              "application/json": {
                "schema": {
                  "$ref": "#/components/schemas/HTTPValidationError"
                }
              }
            }
          }
        }
      },
      "delete": {
        "tags": [
          "test-executions"
        ],
        "summary": "Delete Rerun Requests",
        "operationId": "delete_rerun_requests_v1_test_executions_reruns_delete",
        "requestBody": {
          "required": true,
          "content": {
            "application/json": {
              "schema": {
                "$ref": "#/components/schemas/DeleteReruns"
              }
            }
          }
        },
        "responses": {
          "200": {
            "description": "Successful Response",
            "content": {
              "application/json": {
                "schema": {}
              }
            }
          },
          "422": {
            "description": "Validation Error",
            "content": {
              "application/json": {
                "schema": {
                  "$ref": "#/components/schemas/HTTPValidationError"
                }
              }
            }
          }
        }
      }
    },
    "/v1/test-executions/{id}/status_update": {
      "put": {
        "tags": [
          "test-executions"
        ],
        "summary": "Put Status Update",
        "operationId": "put_status_update_v1_test_executions__id__status_update_put",
        "parameters": [
          {
            "name": "id",
            "in": "path",
            "required": true,
            "schema": {
              "type": "integer",
              "title": "Id"
            }
          }
        ],
        "requestBody": {
          "required": true,
          "content": {
            "application/json": {
              "schema": {
                "$ref": "#/components/schemas/StatusUpdateRequest"
              }
            }
          }
        },
        "responses": {
          "200": {
            "description": "Successful Response",
            "content": {
              "application/json": {
                "schema": {}
              }
            }
          },
          "422": {
            "description": "Validation Error",
            "content": {
              "application/json": {
                "schema": {
                  "$ref": "#/components/schemas/HTTPValidationError"
                }
              }
            }
          }
        }
      },
      "get": {
        "tags": [
          "test-executions"
        ],
        "summary": "Get Status Update",
        "operationId": "get_status_update_v1_test_executions__id__status_update_get",
        "parameters": [
          {
            "name": "id",
            "in": "path",
            "required": true,
            "schema": {
              "type": "integer",
              "title": "Id"
            }
          }
        ],
        "responses": {
          "200": {
            "description": "Successful Response",
            "content": {
              "application/json": {
                "schema": {
                  "type": "array",
                  "items": {
                    "$ref": "#/components/schemas/TestEventResponse"
                  },
                  "title": "Response Get Status Update V1 Test Executions  Id  Status Update Get"
                }
              }
            }
          },
          "422": {
            "description": "Validation Error",
            "content": {
              "application/json": {
                "schema": {
                  "$ref": "#/components/schemas/HTTPValidationError"
                }
              }
            }
          }
        }
      },
      "post": {
        "tags": [
          "test-executions"
        ],
        "summary": "Post Status Update",
        "operationId": "post_status_update_v1_test_executions__id__status_update_post",
        "parameters": [
          {
            "name": "id",
            "in": "path",
            "required": true,
            "schema": {
              "type": "integer",
              "title": "Id"
            }
          }
        ],
        "requestBody": {
          "required": true,
          "content": {
            "application/json": {
              "schema": {
                "$ref": "#/components/schemas/StatusUpdateRequest"
              }
            }
          }
        },
        "responses": {
          "200": {
            "description": "Successful Response",
            "content": {
              "application/json": {
                "schema": {}
              }
            }
          },
          "422": {
            "description": "Validation Error",
            "content": {
              "application/json": {
                "schema": {
                  "$ref": "#/components/schemas/HTTPValidationError"
                }
              }
            }
          }
        }
      }
    },
    "/v1/test-executions/{id}/links": {
      "post": {
        "tags": [
          "test-executions"
        ],
        "summary": "Post Link",
        "operationId": "post_link_v1_test_executions__id__links_post",
        "parameters": [
          {
            "name": "id",
            "in": "path",
            "required": true,
            "schema": {
              "type": "integer",
              "title": "Id"
            }
          }
        ],
        "requestBody": {
          "required": true,
          "content": {
            "application/json": {
              "schema": {
                "$ref": "#/components/schemas/TestExecutionRelevantLinkCreate"
              }
            }
          }
        },
        "responses": {
          "200": {
            "description": "Successful Response",
            "content": {
              "application/json": {
                "schema": {
                  "$ref": "#/components/schemas/TestExecutionRelevantLinkResponse"
                }
              }
            }
          },
          "422": {
            "description": "Validation Error",
            "content": {
              "application/json": {
                "schema": {
                  "$ref": "#/components/schemas/HTTPValidationError"
                }
              }
            }
          }
        }
      }
    },
    "/v1/test-executions/{id}/links/{link_id}": {
      "delete": {
        "tags": [
          "test-executions"
        ],
        "summary": "Delete Link",
        "operationId": "delete_link_v1_test_executions__id__links__link_id__delete",
        "parameters": [
          {
            "name": "id",
            "in": "path",
            "required": true,
            "schema": {
              "type": "integer",
              "title": "Id"
            }
          },
          {
            "name": "link_id",
            "in": "path",
            "required": true,
            "schema": {
              "type": "integer",
              "title": "Link Id"
            }
          }
        ],
        "responses": {
          "204": {
            "description": "Successful Response"
          },
          "422": {
            "description": "Validation Error",
            "content": {
              "application/json": {
                "schema": {
                  "$ref": "#/components/schemas/HTTPValidationError"
                }
              }
            }
          }
        }
      }
    },
    "/v1/artefacts/{artefact_id}/environment-reviews": {
      "get": {
        "tags": [
          "artefacts",
          "environment-reviews"
        ],
        "summary": "Get Environment Reviews",
        "operationId": "get_environment_reviews_v1_artefacts__artefact_id__environment_reviews_get",
        "parameters": [
          {
            "name": "artefact_id",
            "in": "path",
            "required": true,
            "schema": {
              "type": "integer",
              "title": "Artefact Id"
            }
          }
        ],
        "responses": {
          "200": {
            "description": "Successful Response",
            "content": {
              "application/json": {
                "schema": {
                  "type": "array",
                  "items": {
                    "$ref": "#/components/schemas/ArtefactBuildEnvironmentReviewResponse"
                  },
                  "title": "Response Get Environment Reviews V1 Artefacts  Artefact Id  Environment Reviews Get"
                }
              }
            }
          },
          "422": {
            "description": "Validation Error",
            "content": {
              "application/json": {
                "schema": {
                  "$ref": "#/components/schemas/HTTPValidationError"
                }
              }
            }
          }
        }
      }
    },
    "/v1/artefacts/{artefact_id}/environment-reviews/{review_id}": {
      "patch": {
        "tags": [
          "artefacts",
          "environment-reviews"
        ],
        "summary": "Update Environment Review",
        "operationId": "update_environment_review_v1_artefacts__artefact_id__environment_reviews__review_id__patch",
        "parameters": [
          {
            "name": "artefact_id",
            "in": "path",
            "required": true,
            "schema": {
              "type": "integer",
              "title": "Artefact Id"
            }
          },
          {
            "name": "review_id",
            "in": "path",
            "required": true,
            "schema": {
              "type": "integer",
              "title": "Review Id"
            }
          }
        ],
        "requestBody": {
          "required": true,
          "content": {
            "application/json": {
              "schema": {
                "$ref": "#/components/schemas/EnvironmentReviewPatch"
              }
            }
          }
        },
        "responses": {
          "200": {
            "description": "Successful Response",
            "content": {
              "application/json": {
                "schema": {
                  "$ref": "#/components/schemas/ArtefactBuildEnvironmentReviewResponse"
                }
              }
            }
          },
          "422": {
            "description": "Validation Error",
            "content": {
              "application/json": {
                "schema": {
                  "$ref": "#/components/schemas/HTTPValidationError"
                }
              }
            }
          }
        }
      }
    },
    "/v1/artefacts/{artefact_id}/builds": {
      "get": {
        "tags": [
          "artefacts",
          "artefact-builds"
        ],
        "summary": "Get Artefact Builds",
        "description": "Get latest artefact builds of an artefact together with their test executions",
        "operationId": "get_artefact_builds_v1_artefacts__artefact_id__builds_get",
        "parameters": [
          {
            "name": "artefact_id",
            "in": "path",
            "required": true,
            "schema": {
              "type": "integer",
              "title": "Artefact Id"
            }
          }
        ],
        "responses": {
          "200": {
            "description": "Successful Response",
            "content": {
              "application/json": {
                "schema": {
                  "type": "array",
                  "items": {
                    "$ref": "#/components/schemas/ArtefactBuildResponse"
                  },
                  "title": "Response Get Artefact Builds V1 Artefacts  Artefact Id  Builds Get"
                }
              }
            }
          },
          "422": {
            "description": "Validation Error",
            "content": {
              "application/json": {
                "schema": {
                  "$ref": "#/components/schemas/HTTPValidationError"
                }
              }
            }
          }
        }
      }
    },
    "/v1/artefacts": {
      "get": {
        "tags": [
          "artefacts"
        ],
        "summary": "Get Artefacts",
        "description": "Get latest artefacts optionally by family",
        "operationId": "get_artefacts_v1_artefacts_get",
        "parameters": [
          {
            "name": "family",
            "in": "query",
            "required": false,
            "schema": {
              "anyOf": [
                {
                  "$ref": "#/components/schemas/FamilyName"
                },
                {
                  "type": "null"
                }
              ],
              "title": "Family"
            }
          }
        ],
        "responses": {
          "200": {
            "description": "Successful Response",
            "content": {
              "application/json": {
                "schema": {
                  "type": "array",
                  "items": {
                    "$ref": "#/components/schemas/ArtefactResponse"
                  },
                  "title": "Response Get Artefacts V1 Artefacts Get"
                }
              }
            }
          },
          "422": {
            "description": "Validation Error",
            "content": {
              "application/json": {
                "schema": {
                  "$ref": "#/components/schemas/HTTPValidationError"
                }
              }
            }
          }
        }
      }
    },
    "/v1/artefacts/{artefact_id}": {
      "get": {
        "tags": [
          "artefacts"
        ],
        "summary": "Get Artefact",
        "operationId": "get_artefact_v1_artefacts__artefact_id__get",
        "parameters": [
          {
            "name": "artefact_id",
            "in": "path",
            "required": true,
            "schema": {
              "type": "integer",
              "title": "Artefact Id"
            }
          }
        ],
        "responses": {
          "200": {
            "description": "Successful Response",
            "content": {
              "application/json": {
                "schema": {
                  "$ref": "#/components/schemas/ArtefactResponse"
                }
              }
            }
          },
          "422": {
            "description": "Validation Error",
            "content": {
              "application/json": {
                "schema": {
                  "$ref": "#/components/schemas/HTTPValidationError"
                }
              }
            }
          }
        }
      },
      "patch": {
        "tags": [
          "artefacts"
        ],
        "summary": "Patch Artefact",
        "operationId": "patch_artefact_v1_artefacts__artefact_id__patch",
        "parameters": [
          {
            "name": "artefact_id",
            "in": "path",
            "required": true,
            "schema": {
              "type": "integer",
              "title": "Artefact Id"
            }
          }
        ],
        "requestBody": {
          "required": true,
          "content": {
            "application/json": {
              "schema": {
                "$ref": "#/components/schemas/ArtefactPatch"
              }
            }
          }
        },
        "responses": {
          "200": {
            "description": "Successful Response",
            "content": {
              "application/json": {
                "schema": {
                  "$ref": "#/components/schemas/ArtefactResponse"
                }
              }
            }
          },
          "422": {
            "description": "Validation Error",
            "content": {
              "application/json": {
                "schema": {
                  "$ref": "#/components/schemas/HTTPValidationError"
                }
              }
            }
          }
        }
      }
    },
    "/v1/artefacts/{artefact_id}/versions": {
      "get": {
        "tags": [
          "artefacts"
        ],
        "summary": "Get Artefact Versions",
        "operationId": "get_artefact_versions_v1_artefacts__artefact_id__versions_get",
        "parameters": [
          {
            "name": "artefact_id",
            "in": "path",
            "required": true,
            "schema": {
              "type": "integer",
              "title": "Artefact Id"
            }
          }
        ],
        "responses": {
          "200": {
            "description": "Successful Response",
            "content": {
              "application/json": {
                "schema": {
                  "type": "array",
                  "items": {
                    "$ref": "#/components/schemas/ArtefactVersionResponse"
                  },
                  "title": "Response Get Artefact Versions V1 Artefacts  Artefact Id  Versions Get"
                }
              }
            }
          },
          "422": {
            "description": "Validation Error",
            "content": {
              "application/json": {
                "schema": {
                  "$ref": "#/components/schemas/HTTPValidationError"
                }
              }
            }
          }
        }
      }
    },
    "/v1/reports/test-results": {
      "get": {
        "tags": [
          "reports"
        ],
        "summary": "Get Testresults Report",
        "description": "Returns a csv report detailing all artefacts within a given date range. Together\nwith their test executions and test results in csv format.",
        "operationId": "get_testresults_report_v1_reports_test_results_get",
        "parameters": [
          {
            "name": "start_date",
            "in": "query",
            "required": false,
            "schema": {
              "type": "string",
              "format": "date-time",
              "default": "0001-01-01T00:00:00",
              "title": "Start Date"
            }
          },
          {
            "name": "end_date",
            "in": "query",
            "required": false,
            "schema": {
              "anyOf": [
                {
                  "type": "string",
                  "format": "date-time"
                },
                {
                  "type": "null"
                }
              ],
              "title": "End Date"
            }
          }
        ],
        "responses": {
          "200": {
            "description": "Successful Response"
          },
          "422": {
            "description": "Validation Error",
            "content": {
              "application/json": {
                "schema": {
                  "$ref": "#/components/schemas/HTTPValidationError"
                }
              }
            }
          }
        }
      }
    },
    "/v1/reports/test-executions": {
      "get": {
        "tags": [
          "reports"
        ],
        "summary": "Get Test Execution Reports",
        "description": "Returns a csv report detailing all test executions within a given date range.\nTogether with their artefact and environment details in csv format.",
        "operationId": "get_test_execution_reports_v1_reports_test_executions_get",
        "parameters": [
          {
            "name": "start_date",
            "in": "query",
            "required": false,
            "schema": {
              "type": "string",
              "format": "date-time",
              "default": "0001-01-01T00:00:00",
              "title": "Start Date"
            }
          },
          {
            "name": "end_date",
            "in": "query",
            "required": false,
            "schema": {
              "anyOf": [
                {
                  "type": "string",
                  "format": "date-time"
                },
                {
                  "type": "null"
                }
              ],
              "title": "End Date"
            }
          }
        ],
        "responses": {
          "200": {
            "description": "Successful Response"
          },
          "422": {
            "description": "Validation Error",
            "content": {
              "application/json": {
                "schema": {
                  "$ref": "#/components/schemas/HTTPValidationError"
                }
              }
            }
          }
        }
      }
    },
    "/v1/test-cases/reported-issues": {
      "get": {
        "tags": [
          "test-cases"
        ],
        "summary": "Get Reported Issues",
        "operationId": "get_reported_issues_v1_test_cases_reported_issues_get",
        "parameters": [
          {
            "name": "template_id",
            "in": "query",
            "required": false,
            "schema": {
              "anyOf": [
                {
                  "type": "string"
                },
                {
                  "type": "null"
                }
              ],
              "title": "Template Id"
            }
          },
          {
            "name": "case_name",
            "in": "query",
            "required": false,
            "schema": {
              "anyOf": [
                {
                  "type": "string"
                },
                {
                  "type": "null"
                }
              ],
              "title": "Case Name"
            }
          }
        ],
        "responses": {
          "200": {
            "description": "Successful Response",
            "content": {
              "application/json": {
                "schema": {
                  "type": "array",
                  "items": {
                    "$ref": "#/components/schemas/TestReportedIssueResponse"
                  },
                  "title": "Response Get Reported Issues V1 Test Cases Reported Issues Get"
                }
              }
            }
          },
          "422": {
            "description": "Validation Error",
            "content": {
              "application/json": {
                "schema": {
                  "$ref": "#/components/schemas/HTTPValidationError"
                }
              }
            }
          }
        }
      },
      "post": {
        "tags": [
          "test-cases"
        ],
        "summary": "Create Reported Issue",
        "operationId": "create_reported_issue_v1_test_cases_reported_issues_post",
        "requestBody": {
          "required": true,
          "content": {
            "application/json": {
              "schema": {
                "$ref": "#/components/schemas/TestReportedIssueRequest"
              }
            }
          }
        },
        "responses": {
          "200": {
            "description": "Successful Response",
            "content": {
              "application/json": {
                "schema": {
                  "$ref": "#/components/schemas/TestReportedIssueResponse"
                }
              }
            }
          },
          "422": {
            "description": "Validation Error",
            "content": {
              "application/json": {
                "schema": {
                  "$ref": "#/components/schemas/HTTPValidationError"
                }
              }
            }
          }
        }
      }
    },
    "/v1/test-cases/reported-issues/{issue_id}": {
      "put": {
        "tags": [
          "test-cases"
        ],
        "summary": "Update Reported Issue",
        "operationId": "update_reported_issue_v1_test_cases_reported_issues__issue_id__put",
        "parameters": [
          {
            "name": "issue_id",
            "in": "path",
            "required": true,
            "schema": {
              "type": "integer",
              "title": "Issue Id"
            }
          }
        ],
        "requestBody": {
          "required": true,
          "content": {
            "application/json": {
              "schema": {
                "$ref": "#/components/schemas/TestReportedIssueRequest"
              }
            }
          }
        },
        "responses": {
          "200": {
            "description": "Successful Response",
            "content": {
              "application/json": {
                "schema": {
                  "$ref": "#/components/schemas/TestReportedIssueResponse"
                }
              }
            }
          },
          "422": {
            "description": "Validation Error",
            "content": {
              "application/json": {
                "schema": {
                  "$ref": "#/components/schemas/HTTPValidationError"
                }
              }
            }
          }
        }
      },
      "delete": {
        "tags": [
          "test-cases"
        ],
        "summary": "Delete Reported Issue",
        "operationId": "delete_reported_issue_v1_test_cases_reported_issues__issue_id__delete",
        "parameters": [
          {
            "name": "issue_id",
            "in": "path",
            "required": true,
            "schema": {
              "type": "integer",
              "title": "Issue Id"
            }
          }
        ],
        "responses": {
          "200": {
            "description": "Successful Response",
            "content": {
              "application/json": {
                "schema": {}
              }
            }
          },
          "422": {
            "description": "Validation Error",
            "content": {
              "application/json": {
                "schema": {
                  "$ref": "#/components/schemas/HTTPValidationError"
                }
              }
            }
          }
        }
      }
    },
    "/v1/test-cases": {
      "get": {
        "tags": [
          "test-cases"
        ],
        "summary": "Get Test Cases",
        "description": "Returns test cases as a flat list with their template IDs.\n\nTemplate ID represents the generic test (e.g., \"disk/stats_name\")\nTest case name is the specific instance (e.g., \"disk/stats_nvme0n1\")\nMultiple test cases can share the same template ID but have different names.",
        "operationId": "get_test_cases_v1_test_cases_get",
        "parameters": [
          {
            "name": "families",
            "in": "query",
            "required": false,
            "schema": {
              "anyOf": [
                {
                  "type": "string"
                },
                {
                  "type": "null"
                }
              ],
              "description": "Filter test cases by families",
              "title": "Families"
            },
            "description": "Filter test cases by families"
          },
          {
            "name": "environments",
            "in": "query",
            "required": false,
            "schema": {
              "anyOf": [
                {
                  "type": "string"
                },
                {
                  "type": "null"
                }
              ],
              "description": "Filter test cases by environments",
              "title": "Environments"
            },
            "description": "Filter test cases by environments"
          }
        ],
        "responses": {
          "200": {
            "description": "Successful Response",
            "content": {
              "application/json": {
                "schema": {
                  "$ref": "#/components/schemas/TestCasesResponse"
                }
              }
            }
          },
          "422": {
            "description": "Validation Error",
            "content": {
              "application/json": {
                "schema": {
                  "$ref": "#/components/schemas/HTTPValidationError"
                }
              }
            }
          }
        }
      }
    },
    "/v1/environments/reported-issues": {
      "get": {
        "tags": [
          "environments"
        ],
        "summary": "Get Reported Issues",
        "operationId": "get_reported_issues_v1_environments_reported_issues_get",
        "parameters": [
          {
            "name": "is_confirmed",
            "in": "query",
            "required": false,
            "schema": {
              "anyOf": [
                {
                  "type": "boolean"
                },
                {
                  "type": "null"
                }
              ],
              "title": "Is Confirmed"
            }
          }
        ],
        "responses": {
          "200": {
            "description": "Successful Response",
            "content": {
              "application/json": {
                "schema": {
                  "type": "array",
                  "items": {
                    "$ref": "#/components/schemas/EnvironmentReportedIssueResponse"
                  },
                  "title": "Response Get Reported Issues V1 Environments Reported Issues Get"
                }
              }
            }
          },
          "422": {
            "description": "Validation Error",
            "content": {
              "application/json": {
                "schema": {
                  "$ref": "#/components/schemas/HTTPValidationError"
                }
              }
            }
          }
        }
      },
      "post": {
        "tags": [
          "environments"
        ],
        "summary": "Create Reported Issue",
        "operationId": "create_reported_issue_v1_environments_reported_issues_post",
        "requestBody": {
          "required": true,
          "content": {
            "application/json": {
              "schema": {
                "$ref": "#/components/schemas/EnvironmentReportedIssueRequest"
              }
            }
          }
        },
        "responses": {
          "200": {
            "description": "Successful Response",
            "content": {
              "application/json": {
                "schema": {
                  "$ref": "#/components/schemas/EnvironmentReportedIssueResponse"
                }
              }
            }
          },
          "422": {
            "description": "Validation Error",
            "content": {
              "application/json": {
                "schema": {
                  "$ref": "#/components/schemas/HTTPValidationError"
                }
              }
            }
          }
        }
      }
    },
    "/v1/environments/reported-issues/{issue_id}": {
      "put": {
        "tags": [
          "environments"
        ],
        "summary": "Update Reported Issue",
        "operationId": "update_reported_issue_v1_environments_reported_issues__issue_id__put",
        "parameters": [
          {
            "name": "issue_id",
            "in": "path",
            "required": true,
            "schema": {
              "type": "integer",
              "title": "Issue Id"
            }
          }
        ],
        "requestBody": {
          "required": true,
          "content": {
            "application/json": {
              "schema": {
                "$ref": "#/components/schemas/EnvironmentReportedIssueRequest"
              }
            }
          }
        },
        "responses": {
          "200": {
            "description": "Successful Response",
            "content": {
              "application/json": {
                "schema": {
                  "$ref": "#/components/schemas/EnvironmentReportedIssueResponse"
                }
              }
            }
          },
          "422": {
            "description": "Validation Error",
            "content": {
              "application/json": {
                "schema": {
                  "$ref": "#/components/schemas/HTTPValidationError"
                }
              }
            }
          }
        }
      },
      "delete": {
        "tags": [
          "environments"
        ],
        "summary": "Delete Reported Issue",
        "operationId": "delete_reported_issue_v1_environments_reported_issues__issue_id__delete",
        "parameters": [
          {
            "name": "issue_id",
            "in": "path",
            "required": true,
            "schema": {
              "type": "integer",
              "title": "Issue Id"
            }
          }
        ],
        "responses": {
          "200": {
            "description": "Successful Response",
            "content": {
              "application/json": {
                "schema": {}
              }
            }
          },
          "422": {
            "description": "Validation Error",
            "content": {
              "application/json": {
                "schema": {
                  "$ref": "#/components/schemas/HTTPValidationError"
                }
              }
            }
          }
        }
      }
    },
    "/v1/environments": {
      "get": {
        "tags": [
          "environments"
        ],
        "summary": "Get Environments",
        "description": "Returns list of distinct environments with cascading filters.\n\nUses optimized database filtering instead of Python post-processing.\nOnly includes environments that have actually been used in test executions.",
        "operationId": "get_environments_v1_environments_get",
        "parameters": [
          {
            "name": "families",
            "in": "query",
            "required": false,
            "schema": {
              "anyOf": [
                {
                  "type": "string"
                },
                {
                  "type": "null"
                }
              ],
              "description": "Filter envs by families",
              "title": "Families"
            },
            "description": "Filter envs by families"
          },
          {
            "name": "test_cases",
            "in": "query",
            "required": false,
            "schema": {
              "anyOf": [
                {
                  "type": "string"
                },
                {
                  "type": "null"
                }
              ],
              "description": "Filter envs by test cases",
              "title": "Test Cases"
            },
            "description": "Filter envs by test cases"
          }
        ],
        "responses": {
          "200": {
            "description": "Successful Response",
            "content": {
              "application/json": {
                "schema": {
                  "$ref": "#/components/schemas/EnvironmentsResponse"
                }
              }
            }
          },
          "422": {
            "description": "Validation Error",
            "content": {
              "application/json": {
                "schema": {
                  "$ref": "#/components/schemas/HTTPValidationError"
                }
              }
            }
          }
        }
      }
    },
    "/v1/issues/{issue_id}/attach": {
      "post": {
        "tags": [
          "issues"
        ],
        "summary": "Add Issue Attachments",
        "operationId": "add_issue_attachments_v1_issues__issue_id__attach_post",
        "parameters": [
          {
            "name": "issue_id",
            "in": "path",
            "required": true,
            "schema": {
              "type": "integer",
              "title": "Issue Id"
            }
          }
        ],
        "requestBody": {
          "required": true,
          "content": {
            "application/json": {
              "schema": {
                "$ref": "#/components/schemas/IssueAttachmentRequest"
              }
            }
          }
        },
        "responses": {
          "200": {
            "description": "Successful Response",
            "content": {
              "application/json": {
                "schema": {
                  "$ref": "#/components/schemas/IssueResponse"
                }
              }
            }
          },
          "422": {
            "description": "Validation Error",
            "content": {
              "application/json": {
                "schema": {
                  "$ref": "#/components/schemas/HTTPValidationError"
                }
              }
            }
          }
        }
      }
    },
    "/v1/issues/{issue_id}/detach": {
      "post": {
        "tags": [
          "issues"
        ],
        "summary": "Remove Issue Attachments",
        "operationId": "remove_issue_attachments_v1_issues__issue_id__detach_post",
        "parameters": [
          {
            "name": "issue_id",
            "in": "path",
            "required": true,
            "schema": {
              "type": "integer",
              "title": "Issue Id"
            }
          }
        ],
        "requestBody": {
          "required": true,
          "content": {
            "application/json": {
              "schema": {
                "$ref": "#/components/schemas/IssueAttachmentRequest"
              }
            }
          }
        },
        "responses": {
          "200": {
            "description": "Successful Response",
            "content": {
              "application/json": {
                "schema": {
                  "$ref": "#/components/schemas/IssueResponse"
                }
              }
            }
          },
          "422": {
            "description": "Validation Error",
            "content": {
              "application/json": {
                "schema": {
                  "$ref": "#/components/schemas/HTTPValidationError"
                }
              }
            }
          }
        }
      }
    },
    "/v1/issues": {
      "get": {
        "tags": [
          "issues"
        ],
        "summary": "Get Issues",
        "operationId": "get_issues_v1_issues_get",
        "parameters": [
          {
            "name": "source",
            "in": "query",
            "required": false,
            "schema": {
              "anyOf": [
                {
                  "$ref": "#/components/schemas/IssueSource"
                },
                {
                  "type": "null"
                }
              ],
              "title": "Source"
            }
          },
          {
            "name": "project",
            "in": "query",
            "required": false,
            "schema": {
              "anyOf": [
                {
                  "type": "string"
                },
                {
                  "type": "null"
                }
              ],
              "title": "Project"
            }
          }
        ],
        "responses": {
          "200": {
            "description": "Successful Response",
            "content": {
              "application/json": {
                "schema": {
                  "$ref": "#/components/schemas/IssuesGetResponse"
                }
              }
            }
          },
          "422": {
            "description": "Validation Error",
            "content": {
              "application/json": {
                "schema": {
                  "$ref": "#/components/schemas/HTTPValidationError"
                }
              }
            }
          }
        }
      },
      "put": {
        "tags": [
          "issues"
        ],
        "summary": "Create Or Update Issue",
        "operationId": "create_or_update_issue_v1_issues_put",
        "requestBody": {
          "required": true,
          "content": {
            "application/json": {
              "schema": {
                "$ref": "#/components/schemas/IssuePutRequest"
              }
            }
          }
        },
        "responses": {
          "200": {
            "description": "Successful Response",
            "content": {
              "application/json": {
                "schema": {
                  "$ref": "#/components/schemas/IssueResponse"
                }
              }
            }
          },
          "422": {
            "description": "Validation Error",
            "content": {
              "application/json": {
                "schema": {
                  "$ref": "#/components/schemas/HTTPValidationError"
                }
              }
            }
          }
        }
      }
    },
    "/v1/issues/{issue_id}": {
      "get": {
        "tags": [
          "issues"
        ],
        "summary": "Get Issue",
        "operationId": "get_issue_v1_issues__issue_id__get",
        "parameters": [
          {
            "name": "issue_id",
            "in": "path",
            "required": true,
            "schema": {
              "type": "integer",
              "title": "Issue Id"
            }
          }
        ],
        "responses": {
          "200": {
            "description": "Successful Response",
            "content": {
              "application/json": {
                "schema": {
                  "$ref": "#/components/schemas/IssueResponse"
                }
              }
            }
          },
          "422": {
            "description": "Validation Error",
            "content": {
              "application/json": {
                "schema": {
                  "$ref": "#/components/schemas/HTTPValidationError"
                }
              }
            }
          }
        }
      },
      "patch": {
        "tags": [
          "issues"
        ],
        "summary": "Patch Issue",
        "operationId": "patch_issue_v1_issues__issue_id__patch",
        "parameters": [
          {
            "name": "issue_id",
            "in": "path",
            "required": true,
            "schema": {
              "type": "integer",
              "title": "Issue Id"
            }
          }
        ],
        "requestBody": {
          "required": true,
          "content": {
            "application/json": {
              "schema": {
                "$ref": "#/components/schemas/IssuePatchRequest"
              }
            }
          }
        },
        "responses": {
          "200": {
            "description": "Successful Response",
            "content": {
              "application/json": {
                "schema": {
                  "$ref": "#/components/schemas/IssueResponse"
                }
              }
            }
          },
          "422": {
            "description": "Validation Error",
            "content": {
              "application/json": {
                "schema": {
                  "$ref": "#/components/schemas/HTTPValidationError"
                }
              }
            }
          }
        }
      }
    },
<<<<<<< HEAD
    "/v1/test-results": {
      "get": {
        "tags": [
          "test-results"
        ],
        "summary": "Search Test Results",
        "description": "Search test results across artefacts using flexible filters.\n\nThis endpoint uses a single optimized query with window functions to get both\nthe total count and paginated results in one database round trip.",
        "operationId": "search_test_results_v1_test_results_get",
        "parameters": [
          {
            "name": "families",
            "in": "query",
            "required": false,
            "schema": {
              "anyOf": [
                {
                  "type": "string"
                },
                {
                  "type": "null"
                }
              ],
              "description": "Filter by artefact families (e.g., charm,snap)",
              "title": "Families"
            },
            "description": "Filter by artefact families (e.g., charm,snap)"
          },
          {
            "name": "environments",
            "in": "query",
            "required": false,
            "schema": {
              "anyOf": [
                {
                  "type": "string"
                },
                {
                  "type": "null"
                }
              ],
              "description": "Filter by environment names (e.g., Juju:3/stable ubuntu:20.04)",
              "title": "Environments"
            },
            "description": "Filter by environment names (e.g., Juju:3/stable ubuntu:20.04)"
          },
          {
            "name": "test_cases",
            "in": "query",
            "required": false,
            "schema": {
              "anyOf": [
                {
                  "type": "string"
                },
                {
                  "type": "null"
                }
              ],
              "description": "Filter by test case names (e.g., test_deploy)",
              "title": "Test Cases"
            },
            "description": "Filter by test case names (e.g., test_deploy)"
          },
          {
            "name": "template_ids",
            "in": "query",
            "required": false,
            "schema": {
              "anyOf": [
                {
                  "type": "string"
                },
                {
                  "type": "null"
                }
              ],
              "description": "Filter by template IDs",
              "title": "Template Ids"
            },
            "description": "Filter by template IDs"
          },
          {
            "name": "issues",
            "in": "query",
            "required": false,
            "schema": {
              "anyOf": [
                {
                  "type": "string"
                },
                {
                  "type": "null"
                }
              ],
              "description": "Filter by Jira or GitHub issue IDs (comma-separated)",
              "title": "Issues"
            },
            "description": "Filter by Jira or GitHub issue IDs (comma-separated)"
          },
          {
            "name": "from_date",
            "in": "query",
            "required": false,
            "schema": {
              "anyOf": [
                {
                  "type": "string",
                  "format": "date-time"
                },
                {
                  "type": "null"
                }
              ],
              "description": "Filter results from this timestamp",
              "title": "From Date"
            },
            "description": "Filter results from this timestamp"
          },
          {
            "name": "until_date",
            "in": "query",
            "required": false,
            "schema": {
              "anyOf": [
                {
                  "type": "string",
                  "format": "date-time"
                },
                {
                  "type": "null"
                }
              ],
              "description": "Filter results until this timestamp",
              "title": "Until Date"
            },
            "description": "Filter results until this timestamp"
          },
          {
            "name": "limit",
            "in": "query",
            "required": false,
            "schema": {
              "type": "integer",
              "maximum": 1000,
              "minimum": 1,
              "description": "Maximum number of results to return",
              "default": 50,
              "title": "Limit"
            },
            "description": "Maximum number of results to return"
          },
          {
            "name": "offset",
            "in": "query",
            "required": false,
            "schema": {
              "type": "integer",
              "minimum": 0,
              "description": "Number of results to skip for pagination",
              "default": 0,
              "title": "Offset"
            },
            "description": "Number of results to skip for pagination"
          }
        ],
=======
    "/v1/execution-metadata": {
      "get": {
        "tags": [
          "execution-metadata"
        ],
        "summary": "Get Execution Metadata",
        "operationId": "get_execution_metadata_v1_execution_metadata_get",
>>>>>>> 0b65cf6a
        "responses": {
          "200": {
            "description": "Successful Response",
            "content": {
              "application/json": {
                "schema": {
<<<<<<< HEAD
                  "$ref": "#/components/schemas/TestResultSearchResponseWithContext"
                }
              }
            }
          },
          "422": {
            "description": "Validation Error",
            "content": {
              "application/json": {
                "schema": {
                  "$ref": "#/components/schemas/HTTPValidationError"
=======
                  "$ref": "#/components/schemas/ExecutionMetadataGetResponse"
>>>>>>> 0b65cf6a
                }
              }
            }
          }
        }
      }
    },
    "/": {
      "get": {
        "summary": "Root",
        "operationId": "root__get",
        "responses": {
          "200": {
            "description": "Successful Response",
            "content": {
              "application/json": {
                "schema": {}
              }
            }
          }
        }
      }
    },
    "/sentry-debug": {
      "get": {
        "summary": "Trigger Error",
        "operationId": "trigger_error_sentry_debug_get",
        "responses": {
          "200": {
            "description": "Successful Response",
            "content": {
              "application/json": {
                "schema": {}
              }
            }
          }
        }
      }
    }
  },
  "components": {
    "schemas": {
      "ArtefactBuildEnvironmentReviewDecision": {
        "type": "string",
        "enum": [
          "REJECTED",
          "APPROVED_INCONSISTENT_TEST",
          "APPROVED_UNSTABLE_PHYSICAL_INFRA",
          "APPROVED_CUSTOMER_PREREQUISITE_FAIL",
          "APPROVED_FAULTY_HARDWARE",
          "APPROVED_ALL_TESTS_PASS"
        ],
        "title": "ArtefactBuildEnvironmentReviewDecision"
      },
      "ArtefactBuildEnvironmentReviewResponse": {
        "properties": {
          "id": {
            "type": "integer",
            "title": "Id"
          },
          "review_decision": {
            "items": {
              "$ref": "#/components/schemas/ArtefactBuildEnvironmentReviewDecision"
            },
            "type": "array",
            "title": "Review Decision"
          },
          "review_comment": {
            "type": "string",
            "title": "Review Comment"
          },
          "environment": {
            "$ref": "#/components/schemas/EnvironmentResponse"
          },
          "artefact_build": {
            "$ref": "#/components/schemas/ArtefactBuildMinimalResponse"
          }
        },
        "type": "object",
        "required": [
          "id",
          "review_decision",
          "review_comment",
          "environment",
          "artefact_build"
        ],
        "title": "ArtefactBuildEnvironmentReviewResponse"
      },
      "ArtefactBuildMinimalResponse": {
        "properties": {
          "id": {
            "type": "integer",
            "title": "Id"
          },
          "architecture": {
            "type": "string",
            "title": "Architecture"
          },
          "revision": {
            "anyOf": [
              {
                "type": "integer"
              },
              {
                "type": "null"
              }
            ],
            "title": "Revision"
          }
        },
        "type": "object",
        "required": [
          "id",
          "architecture",
          "revision"
        ],
        "title": "ArtefactBuildMinimalResponse"
      },
      "ArtefactBuildResponse": {
        "properties": {
          "id": {
            "type": "integer",
            "title": "Id"
          },
          "architecture": {
            "type": "string",
            "title": "Architecture"
          },
          "revision": {
            "anyOf": [
              {
                "type": "integer"
              },
              {
                "type": "null"
              }
            ],
            "title": "Revision"
          },
          "test_executions": {
            "items": {
              "$ref": "#/components/schemas/TestExecutionResponse"
            },
            "type": "array",
            "title": "Test Executions"
          }
        },
        "type": "object",
        "required": [
          "id",
          "architecture",
          "revision",
          "test_executions"
        ],
        "title": "ArtefactBuildResponse"
      },
      "ArtefactPatch": {
        "properties": {
          "status": {
            "anyOf": [
              {
                "$ref": "#/components/schemas/ArtefactStatus"
              },
              {
                "type": "null"
              }
            ]
          },
          "archived": {
            "anyOf": [
              {
                "type": "boolean"
              },
              {
                "type": "null"
              }
            ],
            "title": "Archived"
          },
          "stage": {
            "anyOf": [
              {
                "$ref": "#/components/schemas/StageName"
              },
              {
                "type": "null"
              }
            ]
          },
          "comment": {
            "anyOf": [
              {
                "type": "string"
              },
              {
                "type": "null"
              }
            ],
            "title": "Comment"
          }
        },
        "type": "object",
        "title": "ArtefactPatch"
      },
      "ArtefactResponse": {
        "properties": {
          "id": {
            "type": "integer",
            "title": "Id"
          },
          "name": {
            "type": "string",
            "title": "Name"
          },
          "version": {
            "type": "string",
            "title": "Version"
          },
          "track": {
            "type": "string",
            "title": "Track"
          },
          "store": {
            "type": "string",
            "title": "Store"
          },
          "branch": {
            "type": "string",
            "title": "Branch"
          },
          "series": {
            "type": "string",
            "title": "Series"
          },
          "repo": {
            "type": "string",
            "title": "Repo"
          },
          "source": {
            "type": "string",
            "title": "Source"
          },
          "os": {
            "type": "string",
            "title": "Os"
          },
          "release": {
            "type": "string",
            "title": "Release"
          },
          "owner": {
            "type": "string",
            "title": "Owner"
          },
          "sha256": {
            "type": "string",
            "title": "Sha256"
          },
          "image_url": {
            "type": "string",
            "title": "Image Url"
          },
          "stage": {
            "type": "string",
            "title": "Stage"
          },
          "family": {
            "type": "string",
            "title": "Family"
          },
          "status": {
            "$ref": "#/components/schemas/ArtefactStatus"
          },
          "comment": {
            "type": "string",
            "title": "Comment"
          },
          "archived": {
            "type": "boolean",
            "title": "Archived"
          },
          "assignee": {
            "anyOf": [
              {
                "$ref": "#/components/schemas/UserResponse"
              },
              {
                "type": "null"
              }
            ]
          },
          "due_date": {
            "anyOf": [
              {
                "type": "string",
                "format": "date"
              },
              {
                "type": "null"
              }
            ],
            "title": "Due Date"
          },
          "created_at": {
            "type": "string",
            "format": "date-time",
            "title": "Created At"
          },
          "bug_link": {
            "type": "string",
            "title": "Bug Link"
          },
          "all_environment_reviews_count": {
            "type": "integer",
            "title": "All Environment Reviews Count"
          },
          "completed_environment_reviews_count": {
            "type": "integer",
            "title": "Completed Environment Reviews Count"
          }
        },
        "type": "object",
        "required": [
          "id",
          "name",
          "version",
          "track",
          "store",
          "branch",
          "series",
          "repo",
          "source",
          "os",
          "release",
          "owner",
          "sha256",
          "image_url",
          "stage",
          "family",
          "status",
          "comment",
          "archived",
          "assignee",
          "due_date",
          "created_at",
          "bug_link",
          "all_environment_reviews_count",
          "completed_environment_reviews_count"
        ],
        "title": "ArtefactResponse"
      },
      "ArtefactStatus": {
        "type": "string",
        "enum": [
          "APPROVED",
          "MARKED_AS_FAILED",
          "UNDECIDED"
        ],
        "title": "ArtefactStatus"
      },
      "ArtefactVersionResponse": {
        "properties": {
          "version": {
            "type": "string",
            "title": "Version"
          },
          "artefact_id": {
            "type": "integer",
            "title": "Artefact Id"
          }
        },
        "type": "object",
        "required": [
          "version",
          "artefact_id"
        ],
        "title": "ArtefactVersionResponse"
      },
      "C3TestResult": {
        "properties": {
          "name": {
            "type": "string",
            "title": "Name"
          },
          "template_id": {
            "anyOf": [
              {
                "type": "string"
              },
              {
                "type": "null"
              }
            ],
            "title": "Template Id"
          },
          "status": {
            "$ref": "#/components/schemas/C3TestResultStatus"
          },
          "category": {
            "type": "string",
            "title": "Category"
          },
          "comment": {
            "type": "string",
            "title": "Comment"
          },
          "io_log": {
            "type": "string",
            "title": "Io Log"
          }
        },
        "type": "object",
        "required": [
          "name",
          "status",
          "category",
          "comment",
          "io_log"
        ],
        "title": "C3TestResult"
      },
      "C3TestResultStatus": {
        "type": "string",
        "enum": [
          "pass",
          "fail",
          "skip"
        ],
        "title": "C3TestResultStatus"
      },
      "CharmStage": {
        "type": "string",
        "enum": [
          "edge",
          "beta",
          "candidate",
          "stable"
        ],
        "title": "CharmStage"
      },
      "DebStage": {
        "type": "string",
        "enum": [
          "proposed",
          "updates"
        ],
        "title": "DebStage"
      },
      "DeleteReruns": {
        "properties": {
          "test_execution_ids": {
            "items": {
              "type": "integer"
            },
            "type": "array",
            "uniqueItems": true,
            "title": "Test Execution Ids"
          }
        },
        "type": "object",
        "required": [
          "test_execution_ids"
        ],
        "title": "DeleteReruns"
      },
      "EndTestExecutionRequest": {
        "properties": {
          "ci_link": {
            "type": "string",
            "maxLength": 2083,
            "minLength": 1,
            "format": "uri",
            "title": "Ci Link"
          },
          "c3_link": {
            "anyOf": [
              {
                "type": "string",
                "maxLength": 2083,
                "minLength": 1,
                "format": "uri"
              },
              {
                "type": "null"
              }
            ],
            "title": "C3 Link"
          },
          "checkbox_version": {
            "anyOf": [
              {
                "type": "string"
              },
              {
                "type": "null"
              }
            ],
            "title": "Checkbox Version"
          },
          "test_results": {
            "items": {
              "$ref": "#/components/schemas/C3TestResult"
            },
            "type": "array",
            "title": "Test Results"
          }
        },
        "type": "object",
        "required": [
          "ci_link",
          "test_results"
        ],
        "title": "EndTestExecutionRequest"
      },
      "EnvironmentReportedIssueRequest": {
        "properties": {
          "environment_name": {
            "type": "string",
            "title": "Environment Name"
          },
          "description": {
            "type": "string",
            "title": "Description"
          },
          "url": {
            "anyOf": [
              {
                "type": "string",
                "maxLength": 2083,
                "minLength": 1,
                "format": "uri"
              },
              {
                "type": "null"
              }
            ],
            "title": "Url"
          },
          "is_confirmed": {
            "type": "boolean",
            "title": "Is Confirmed"
          }
        },
        "type": "object",
        "required": [
          "environment_name",
          "description",
          "is_confirmed"
        ],
        "title": "EnvironmentReportedIssueRequest"
      },
      "EnvironmentReportedIssueResponse": {
        "properties": {
          "id": {
            "type": "integer",
            "title": "Id"
          },
          "environment_name": {
            "type": "string",
            "title": "Environment Name"
          },
          "description": {
            "type": "string",
            "title": "Description"
          },
          "url": {
            "anyOf": [
              {
                "type": "string",
                "maxLength": 2083,
                "minLength": 1,
                "format": "uri"
              },
              {
                "type": "null"
              }
            ],
            "title": "Url"
          },
          "is_confirmed": {
            "type": "boolean",
            "title": "Is Confirmed"
          },
          "created_at": {
            "type": "string",
            "format": "date-time",
            "title": "Created At"
          },
          "updated_at": {
            "type": "string",
            "format": "date-time",
            "title": "Updated At"
          }
        },
        "type": "object",
        "required": [
          "id",
          "environment_name",
          "description",
          "url",
          "is_confirmed",
          "created_at",
          "updated_at"
        ],
        "title": "EnvironmentReportedIssueResponse"
      },
      "EnvironmentResponse": {
        "properties": {
          "id": {
            "type": "integer",
            "title": "Id"
          },
          "name": {
            "type": "string",
            "title": "Name"
          },
          "architecture": {
            "type": "string",
            "title": "Architecture"
          }
        },
        "type": "object",
        "required": [
          "id",
          "name",
          "architecture"
        ],
        "title": "EnvironmentResponse"
      },
      "EnvironmentReviewPatch": {
        "properties": {
          "review_decision": {
            "anyOf": [
              {
                "items": {
                  "$ref": "#/components/schemas/ArtefactBuildEnvironmentReviewDecision"
                },
                "type": "array"
              },
              {
                "type": "null"
              }
            ],
            "title": "Review Decision"
          },
          "review_comment": {
            "anyOf": [
              {
                "type": "string"
              },
              {
                "type": "null"
              }
            ],
            "title": "Review Comment"
          }
        },
        "type": "object",
        "title": "EnvironmentReviewPatch"
      },
<<<<<<< HEAD
      "EnvironmentsResponse": {
        "properties": {
          "environments": {
            "items": {
              "type": "string"
            },
            "type": "array",
            "title": "Environments"
=======
      "ExecutionMetadata": {
        "additionalProperties": {
          "items": {
            "type": "string"
          },
          "type": "array"
        },
        "type": "object",
        "title": "ExecutionMetadata"
      },
      "ExecutionMetadataGetResponse": {
        "properties": {
          "execution_metadata": {
            "$ref": "#/components/schemas/ExecutionMetadata"
>>>>>>> 0b65cf6a
          }
        },
        "type": "object",
        "required": [
<<<<<<< HEAD
          "environments"
        ],
        "title": "EnvironmentsResponse",
        "description": "Response model for environments endpoint"
=======
          "execution_metadata"
        ],
        "title": "ExecutionMetadataGetResponse"
>>>>>>> 0b65cf6a
      },
      "FamilyName": {
        "type": "string",
        "enum": [
          "snap",
          "deb",
          "charm",
          "image"
        ],
        "title": "FamilyName"
      },
      "HTTPValidationError": {
        "properties": {
          "detail": {
            "items": {
              "$ref": "#/components/schemas/ValidationError"
            },
            "type": "array",
            "title": "Detail"
          }
        },
        "type": "object",
        "title": "HTTPValidationError"
      },
      "ImageStage": {
        "type": "string",
        "enum": [
          "pending",
          "current"
        ],
        "title": "ImageStage"
      },
      "IssueAttachmentRequest": {
        "properties": {
          "test_results": {
            "items": {
              "type": "integer"
            },
            "type": "array",
            "title": "Test Results"
          }
        },
        "type": "object",
        "title": "IssueAttachmentRequest"
      },
      "IssuePatchRequest": {
        "properties": {
          "title": {
            "anyOf": [
              {
                "type": "string"
              },
              {
                "type": "null"
              }
            ],
            "title": "Title"
          },
          "status": {
            "anyOf": [
              {
                "$ref": "#/components/schemas/IssueStatus"
              },
              {
                "type": "null"
              }
            ]
          }
        },
        "type": "object",
        "title": "IssuePatchRequest"
      },
      "IssuePutRequest": {
        "properties": {
          "title": {
            "anyOf": [
              {
                "type": "string"
              },
              {
                "type": "null"
              }
            ],
            "title": "Title"
          },
          "status": {
            "anyOf": [
              {
                "$ref": "#/components/schemas/IssueStatus"
              },
              {
                "type": "null"
              }
            ]
          },
          "url": {
            "type": "string",
            "maxLength": 2083,
            "minLength": 1,
            "format": "uri",
            "title": "Url"
          }
        },
        "type": "object",
        "required": [
          "url"
        ],
        "title": "IssuePutRequest"
      },
      "IssueResponse": {
        "properties": {
          "id": {
            "type": "integer",
            "title": "Id"
          },
          "source": {
            "$ref": "#/components/schemas/IssueSource"
          },
          "project": {
            "type": "string",
            "title": "Project"
          },
          "key": {
            "type": "string",
            "title": "Key"
          },
          "title": {
            "type": "string",
            "title": "Title"
          },
          "status": {
            "$ref": "#/components/schemas/IssueStatus"
          },
          "url": {
            "type": "string",
            "maxLength": 2083,
            "minLength": 1,
            "format": "uri",
            "title": "Url"
          },
          "test_results": {
            "items": {
              "$ref": "#/components/schemas/IssueTestResultAttachmentResponse"
            },
            "type": "array",
            "title": "Test Results"
          }
        },
        "type": "object",
        "required": [
          "id",
          "source",
          "project",
          "key",
          "title",
          "status",
          "url",
          "test_results"
        ],
        "title": "IssueResponse"
      },
      "IssueSource": {
        "type": "string",
        "enum": [
          "jira",
          "github",
          "launchpad"
        ],
        "title": "IssueSource"
      },
      "IssueStatus": {
        "type": "string",
        "enum": [
          "unknown",
          "open",
          "closed"
        ],
        "title": "IssueStatus"
      },
      "IssueTestResultAttachmentResponse": {
        "properties": {
          "test_result": {
            "$ref": "#/components/schemas/TestResultResponse"
          },
          "test_execution": {
            "$ref": "#/components/schemas/TestExecutionResponse"
          },
          "artefact": {
            "$ref": "#/components/schemas/ArtefactResponse"
          },
          "artefact_build": {
            "$ref": "#/components/schemas/ArtefactBuildMinimalResponse"
          }
        },
        "type": "object",
        "required": [
          "test_result",
          "test_execution",
          "artefact",
          "artefact_build"
        ],
        "title": "IssueTestResultAttachmentResponse"
      },
      "IssuesGetResponse": {
        "properties": {
          "issues": {
            "items": {
              "$ref": "#/components/schemas/MinimalIssueResponse"
            },
            "type": "array",
            "title": "Issues"
          }
        },
        "type": "object",
        "required": [
          "issues"
        ],
        "title": "IssuesGetResponse"
      },
      "MinimalIssueResponse": {
        "properties": {
          "id": {
            "type": "integer",
            "title": "Id"
          },
          "source": {
            "$ref": "#/components/schemas/IssueSource"
          },
          "project": {
            "type": "string",
            "title": "Project"
          },
          "key": {
            "type": "string",
            "title": "Key"
          },
          "title": {
            "type": "string",
            "title": "Title"
          },
          "status": {
            "$ref": "#/components/schemas/IssueStatus"
          },
          "url": {
            "type": "string",
            "maxLength": 2083,
            "minLength": 1,
            "format": "uri",
            "title": "Url"
          }
        },
        "type": "object",
        "required": [
          "id",
          "source",
          "project",
          "key",
          "title",
          "status",
          "url"
        ],
        "title": "MinimalIssueResponse"
      },
      "MinimalIssueTestResultAttachmentResponse": {
        "properties": {
          "issue": {
            "$ref": "#/components/schemas/MinimalIssueResponse"
          }
        },
        "type": "object",
        "required": [
          "issue"
        ],
        "title": "MinimalIssueTestResultAttachmentResponse"
      },
      "PendingRerun": {
        "properties": {
          "test_execution_id": {
            "type": "integer",
            "title": "Test Execution Id"
          },
          "ci_link": {
            "anyOf": [
              {
                "type": "string"
              },
              {
                "type": "null"
              }
            ],
            "title": "Ci Link"
          },
          "family": {
            "$ref": "#/components/schemas/FamilyName"
          },
          "test_execution": {
            "$ref": "#/components/schemas/TestExecutionResponse"
          },
          "artefact": {
            "$ref": "#/components/schemas/ArtefactResponse"
          },
          "artefact_build": {
            "$ref": "#/components/schemas/ArtefactBuildMinimalResponse"
          }
        },
        "type": "object",
        "required": [
          "test_execution_id",
          "ci_link",
          "family",
          "test_execution",
          "artefact",
          "artefact_build"
        ],
        "title": "PendingRerun"
      },
      "PreviousTestResult": {
        "properties": {
          "status": {
            "$ref": "#/components/schemas/TestResultStatus"
          },
          "version": {
            "type": "string",
            "title": "Version"
          },
          "artefact_id": {
            "type": "integer",
            "title": "Artefact Id"
          }
        },
        "type": "object",
        "required": [
          "status",
          "version",
          "artefact_id"
        ],
        "title": "PreviousTestResult"
      },
      "RerunRequest": {
        "properties": {
          "test_execution_ids": {
            "items": {
              "type": "integer"
            },
            "type": "array",
            "uniqueItems": true,
            "title": "Test Execution Ids"
          }
        },
        "type": "object",
        "required": [
          "test_execution_ids"
        ],
        "title": "RerunRequest"
      },
      "SnapStage": {
        "type": "string",
        "enum": [
          "edge",
          "beta",
          "candidate",
          "stable"
        ],
        "title": "SnapStage"
      },
      "StageName": {
        "type": "string",
        "enum": [
          "proposed",
          "updates",
          "edge",
          "beta",
          "candidate",
          "stable",
          "pending",
          "current"
        ],
        "title": "StageName"
      },
      "StartCharmTestExecutionRequest": {
        "properties": {
          "name": {
            "type": "string",
            "title": "Name"
          },
          "version": {
            "type": "string",
            "title": "Version"
          },
          "arch": {
            "type": "string",
            "title": "Arch"
          },
          "environment": {
            "type": "string",
            "title": "Environment"
          },
          "ci_link": {
            "anyOf": [
              {
                "type": "string",
                "maxLength": 2083,
                "minLength": 1,
                "format": "uri"
              },
              {
                "type": "null"
              }
            ],
            "title": "Ci Link"
          },
          "test_plan": {
            "type": "string",
            "maxLength": 200,
            "title": "Test Plan"
          },
          "initial_status": {
            "$ref": "#/components/schemas/TestExecutionStatus",
            "default": "IN_PROGRESS"
          },
          "relevant_links": {
            "items": {
              "$ref": "#/components/schemas/TestExecutionRelevantLinkCreate"
            },
            "type": "array",
            "title": "Relevant Links"
          },
          "needs_assignment": {
            "type": "boolean",
            "title": "Needs Assignment",
            "description": "Whether the artefact created from this test execution requires assignment of a reviewer",
            "default": false
          },
          "family": {
            "type": "string",
            "const": "charm",
            "title": "Family"
          },
          "revision": {
            "type": "integer",
            "title": "Revision"
          },
          "track": {
            "type": "string",
            "title": "Track"
          },
          "branch": {
            "type": "string",
            "title": "Branch",
            "default": ""
          },
          "execution_stage": {
            "$ref": "#/components/schemas/CharmStage"
          }
        },
        "type": "object",
        "required": [
          "name",
          "version",
          "arch",
          "environment",
          "test_plan",
          "family",
          "revision",
          "track",
          "execution_stage"
        ],
        "title": "StartCharmTestExecutionRequest"
      },
      "StartDebTestExecutionRequest": {
        "properties": {
          "name": {
            "type": "string",
            "title": "Name"
          },
          "version": {
            "type": "string",
            "title": "Version"
          },
          "arch": {
            "type": "string",
            "title": "Arch"
          },
          "environment": {
            "type": "string",
            "title": "Environment"
          },
          "ci_link": {
            "anyOf": [
              {
                "type": "string",
                "maxLength": 2083,
                "minLength": 1,
                "format": "uri"
              },
              {
                "type": "null"
              }
            ],
            "title": "Ci Link"
          },
          "test_plan": {
            "type": "string",
            "maxLength": 200,
            "title": "Test Plan"
          },
          "initial_status": {
            "$ref": "#/components/schemas/TestExecutionStatus",
            "default": "IN_PROGRESS"
          },
          "relevant_links": {
            "items": {
              "$ref": "#/components/schemas/TestExecutionRelevantLinkCreate"
            },
            "type": "array",
            "title": "Relevant Links"
          },
          "needs_assignment": {
            "type": "boolean",
            "title": "Needs Assignment",
            "description": "Whether the artefact created from this test execution requires assignment of a reviewer",
            "default": false
          },
          "family": {
            "type": "string",
            "const": "deb",
            "title": "Family"
          },
          "series": {
            "type": "string",
            "title": "Series"
          },
          "repo": {
            "type": "string",
            "title": "Repo"
          },
          "source": {
            "type": "string",
            "maxLength": 200,
            "title": "Source",
            "description": "PPA source or empty",
            "default": ""
          },
          "execution_stage": {
            "anyOf": [
              {
                "$ref": "#/components/schemas/DebStage"
              },
              {
                "type": "string",
                "const": ""
              }
            ],
            "maxLength": 100,
            "title": "Execution Stage",
            "description": "Pocket of ppa or empty if it's from a PPA",
            "default": ""
          }
        },
        "type": "object",
        "required": [
          "name",
          "version",
          "arch",
          "environment",
          "test_plan",
          "family",
          "series",
          "repo"
        ],
        "title": "StartDebTestExecutionRequest"
      },
      "StartImageTestExecutionRequest": {
        "properties": {
          "name": {
            "type": "string",
            "title": "Name"
          },
          "version": {
            "type": "string",
            "title": "Version"
          },
          "arch": {
            "type": "string",
            "title": "Arch"
          },
          "environment": {
            "type": "string",
            "title": "Environment"
          },
          "ci_link": {
            "anyOf": [
              {
                "type": "string",
                "maxLength": 2083,
                "minLength": 1,
                "format": "uri"
              },
              {
                "type": "null"
              }
            ],
            "title": "Ci Link"
          },
          "test_plan": {
            "type": "string",
            "maxLength": 200,
            "title": "Test Plan"
          },
          "initial_status": {
            "$ref": "#/components/schemas/TestExecutionStatus",
            "default": "IN_PROGRESS"
          },
          "relevant_links": {
            "items": {
              "$ref": "#/components/schemas/TestExecutionRelevantLinkCreate"
            },
            "type": "array",
            "title": "Relevant Links"
          },
          "needs_assignment": {
            "type": "boolean",
            "title": "Needs Assignment",
            "description": "Whether the artefact created from this test execution requires assignment of a reviewer",
            "default": false
          },
          "family": {
            "type": "string",
            "const": "image",
            "title": "Family",
            "default": "image"
          },
          "execution_stage": {
            "$ref": "#/components/schemas/ImageStage"
          },
          "os": {
            "type": "string",
            "title": "Os"
          },
          "release": {
            "type": "string",
            "title": "Release"
          },
          "sha256": {
            "type": "string",
            "title": "Sha256"
          },
          "owner": {
            "type": "string",
            "title": "Owner"
          },
          "image_url": {
            "type": "string",
            "maxLength": 2083,
            "minLength": 1,
            "format": "uri",
            "title": "Image Url"
          }
        },
        "type": "object",
        "required": [
          "name",
          "version",
          "arch",
          "environment",
          "test_plan",
          "execution_stage",
          "os",
          "release",
          "sha256",
          "owner",
          "image_url"
        ],
        "title": "StartImageTestExecutionRequest"
      },
      "StartSnapTestExecutionRequest": {
        "properties": {
          "name": {
            "type": "string",
            "title": "Name"
          },
          "version": {
            "type": "string",
            "title": "Version"
          },
          "arch": {
            "type": "string",
            "title": "Arch"
          },
          "environment": {
            "type": "string",
            "title": "Environment"
          },
          "ci_link": {
            "anyOf": [
              {
                "type": "string",
                "maxLength": 2083,
                "minLength": 1,
                "format": "uri"
              },
              {
                "type": "null"
              }
            ],
            "title": "Ci Link"
          },
          "test_plan": {
            "type": "string",
            "maxLength": 200,
            "title": "Test Plan"
          },
          "initial_status": {
            "$ref": "#/components/schemas/TestExecutionStatus",
            "default": "IN_PROGRESS"
          },
          "relevant_links": {
            "items": {
              "$ref": "#/components/schemas/TestExecutionRelevantLinkCreate"
            },
            "type": "array",
            "title": "Relevant Links"
          },
          "needs_assignment": {
            "type": "boolean",
            "title": "Needs Assignment",
            "description": "Whether the artefact created from this test execution requires assignment of a reviewer",
            "default": false
          },
          "family": {
            "type": "string",
            "const": "snap",
            "title": "Family"
          },
          "revision": {
            "type": "integer",
            "title": "Revision"
          },
          "track": {
            "type": "string",
            "title": "Track"
          },
          "store": {
            "type": "string",
            "title": "Store"
          },
          "branch": {
            "type": "string",
            "maxLength": 200,
            "title": "Branch",
            "default": ""
          },
          "execution_stage": {
            "$ref": "#/components/schemas/SnapStage"
          }
        },
        "type": "object",
        "required": [
          "name",
          "version",
          "arch",
          "environment",
          "test_plan",
          "family",
          "revision",
          "track",
          "store",
          "execution_stage"
        ],
        "title": "StartSnapTestExecutionRequest"
      },
      "StatusUpdateRequest": {
        "properties": {
          "events": {
            "items": {
              "$ref": "#/components/schemas/TestEventResponse"
            },
            "type": "array",
            "title": "Events"
          }
        },
        "type": "object",
        "required": [
          "events"
        ],
        "title": "StatusUpdateRequest"
      },
      "TestCaseInfo": {
        "properties": {
          "test_case": {
            "type": "string",
            "title": "Test Case"
          },
          "template_id": {
            "type": "string",
            "title": "Template Id"
          }
        },
        "type": "object",
        "required": [
          "test_case",
          "template_id"
        ],
        "title": "TestCaseInfo",
        "description": "Model for individual test case information"
      },
      "TestCasesResponse": {
        "properties": {
          "test_cases": {
            "items": {
              "$ref": "#/components/schemas/TestCaseInfo"
            },
            "type": "array",
            "title": "Test Cases"
          }
        },
        "type": "object",
        "required": [
          "test_cases"
        ],
        "title": "TestCasesResponse",
        "description": "Response model for test cases endpoint - flat list as suggested by Ryan"
      },
      "TestEventResponse": {
        "properties": {
          "event_name": {
            "type": "string",
            "title": "Event Name"
          },
          "timestamp": {
            "type": "string",
            "format": "date-time",
            "title": "Timestamp"
          },
          "detail": {
            "type": "string",
            "title": "Detail"
          }
        },
        "type": "object",
        "required": [
          "event_name",
          "timestamp",
          "detail"
        ],
        "title": "TestEventResponse"
      },
      "TestExecutionRelevantLinkCreate": {
        "properties": {
          "label": {
            "type": "string",
            "title": "Label"
          },
          "url": {
            "type": "string",
            "maxLength": 2083,
            "minLength": 1,
            "format": "uri",
            "title": "Url"
          }
        },
        "type": "object",
        "required": [
          "label",
          "url"
        ],
        "title": "TestExecutionRelevantLinkCreate"
      },
      "TestExecutionRelevantLinkResponse": {
        "properties": {
          "label": {
            "type": "string",
            "title": "Label"
          },
          "url": {
            "type": "string",
            "maxLength": 2083,
            "minLength": 1,
            "format": "uri",
            "title": "Url"
          },
          "id": {
            "type": "integer",
            "title": "Id"
          }
        },
        "type": "object",
        "required": [
          "label",
          "url",
          "id"
        ],
        "title": "TestExecutionRelevantLinkResponse"
      },
      "TestExecutionResponse": {
        "properties": {
          "id": {
            "type": "integer",
            "title": "Id"
          },
          "ci_link": {
            "anyOf": [
              {
                "type": "string"
              },
              {
                "type": "null"
              }
            ],
            "title": "Ci Link"
          },
          "c3_link": {
            "anyOf": [
              {
                "type": "string"
              },
              {
                "type": "null"
              }
            ],
            "title": "C3 Link"
          },
          "relevant_links": {
            "items": {
              "$ref": "#/components/schemas/TestExecutionRelevantLinkResponse"
            },
            "type": "array",
            "title": "Relevant Links"
          },
          "environment": {
            "$ref": "#/components/schemas/EnvironmentResponse"
          },
          "status": {
            "$ref": "#/components/schemas/TestExecutionStatus"
          },
          "test_plan": {
            "type": "string",
            "title": "Test Plan"
          },
          "created_at": {
            "type": "string",
            "format": "date-time",
            "title": "Created At"
          },
          "execution_metadata": {
            "$ref": "#/components/schemas/ExecutionMetadata"
          },
          "is_rerun_requested": {
            "type": "boolean",
            "title": "Is Rerun Requested",
            "readOnly": true
          }
        },
        "type": "object",
        "required": [
          "id",
          "ci_link",
          "c3_link",
          "environment",
          "status",
          "test_plan",
          "created_at",
          "execution_metadata",
          "is_rerun_requested"
        ],
        "title": "TestExecutionResponse"
      },
      "TestExecutionStatus": {
        "type": "string",
        "enum": [
          "NOT_STARTED",
          "IN_PROGRESS",
          "PASSED",
          "FAILED",
          "NOT_TESTED",
          "ENDED_PREMATURELY"
        ],
        "title": "TestExecutionStatus"
      },
      "TestExecutionsPatchRequest": {
        "properties": {
          "c3_link": {
            "anyOf": [
              {
                "type": "string",
                "maxLength": 2083,
                "minLength": 1,
                "format": "uri"
              },
              {
                "type": "null"
              }
            ],
            "title": "C3 Link"
          },
          "ci_link": {
            "anyOf": [
              {
                "type": "string",
                "maxLength": 2083,
                "minLength": 1,
                "format": "uri"
              },
              {
                "type": "null"
              }
            ],
            "title": "Ci Link"
          },
          "status": {
            "anyOf": [
              {
                "$ref": "#/components/schemas/TestExecutionStatus"
              },
              {
                "type": "string",
                "const": "COMPLETED"
              },
              {
                "type": "null"
              }
            ],
            "title": "Status"
          },
          "execution_metadata": {
            "anyOf": [
              {
                "$ref": "#/components/schemas/ExecutionMetadata"
              },
              {
                "type": "null"
              }
            ]
          }
        },
        "type": "object",
        "title": "TestExecutionsPatchRequest"
      },
      "TestReportedIssueRequest": {
        "properties": {
          "template_id": {
            "type": "string",
            "title": "Template Id",
            "default": ""
          },
          "case_name": {
            "type": "string",
            "title": "Case Name",
            "default": ""
          },
          "description": {
            "type": "string",
            "title": "Description"
          },
          "url": {
            "type": "string",
            "maxLength": 2083,
            "minLength": 1,
            "format": "uri",
            "title": "Url"
          }
        },
        "type": "object",
        "required": [
          "description",
          "url"
        ],
        "title": "TestReportedIssueRequest"
      },
      "TestReportedIssueResponse": {
        "properties": {
          "id": {
            "type": "integer",
            "title": "Id"
          },
          "template_id": {
            "type": "string",
            "title": "Template Id",
            "default": ""
          },
          "case_name": {
            "type": "string",
            "title": "Case Name",
            "default": ""
          },
          "description": {
            "type": "string",
            "title": "Description"
          },
          "url": {
            "type": "string",
            "maxLength": 2083,
            "minLength": 1,
            "format": "uri",
            "title": "Url"
          },
          "created_at": {
            "type": "string",
            "format": "date-time",
            "title": "Created At"
          },
          "updated_at": {
            "type": "string",
            "format": "date-time",
            "title": "Updated At"
          }
        },
        "type": "object",
        "required": [
          "id",
          "description",
          "url",
          "created_at",
          "updated_at"
        ],
        "title": "TestReportedIssueResponse"
      },
      "TestResultRequest": {
        "properties": {
          "name": {
            "type": "string",
            "title": "Name"
          },
          "status": {
            "$ref": "#/components/schemas/TestResultStatus"
          },
          "template_id": {
            "type": "string",
            "title": "Template Id",
            "default": ""
          },
          "category": {
            "type": "string",
            "title": "Category",
            "default": ""
          },
          "comment": {
            "type": "string",
            "title": "Comment",
            "default": ""
          },
          "io_log": {
            "type": "string",
            "title": "Io Log",
            "default": ""
          }
        },
        "type": "object",
        "required": [
          "name",
          "status"
        ],
        "title": "TestResultRequest"
      },
      "TestResultResponse": {
        "properties": {
          "id": {
            "type": "integer",
            "title": "Id"
          },
          "name": {
            "type": "string",
            "title": "Name"
          },
          "category": {
            "type": "string",
            "title": "Category"
          },
          "template_id": {
            "type": "string",
            "title": "Template Id"
          },
          "status": {
            "$ref": "#/components/schemas/TestResultStatus"
          },
          "comment": {
            "type": "string",
            "title": "Comment"
          },
          "io_log": {
            "type": "string",
            "title": "Io Log"
          },
          "previous_results": {
            "items": {
              "$ref": "#/components/schemas/PreviousTestResult"
            },
            "type": "array",
            "title": "Previous Results",
            "description": "The last 10 test results matched with the current test execution. The items are sorted in descending order, the first test result is the most recent, while the last one is the oldest one.",
            "default": []
          },
          "issues": {
            "items": {
              "$ref": "#/components/schemas/MinimalIssueTestResultAttachmentResponse"
            },
            "type": "array",
            "title": "Issues"
          }
        },
        "type": "object",
        "required": [
          "id",
          "name",
          "category",
          "template_id",
          "status",
          "comment",
          "io_log",
          "issues"
        ],
        "title": "TestResultResponse"
      },
      "TestResultResponseWithContext": {
        "properties": {
          "test_result": {
            "$ref": "#/components/schemas/TestResultResponse"
          },
          "test_execution": {
            "$ref": "#/components/schemas/TestExecutionResponse"
          },
          "artefact": {
            "$ref": "#/components/schemas/ArtefactResponse"
          },
          "artefact_build": {
            "$ref": "#/components/schemas/ArtefactBuildMinimalResponse"
          }
        },
        "type": "object",
        "required": [
          "test_result",
          "test_execution",
          "artefact",
          "artefact_build"
        ],
        "title": "TestResultResponseWithContext",
        "description": "Test result response with artefact and test execution context"
      },
      "TestResultSearchResponseWithContext": {
        "properties": {
          "count": {
            "type": "integer",
            "title": "Count"
          },
          "test_results": {
            "items": {
              "$ref": "#/components/schemas/TestResultResponseWithContext"
            },
            "type": "array",
            "title": "Test Results"
          }
        },
        "type": "object",
        "required": [
          "count",
          "test_results"
        ],
        "title": "TestResultSearchResponseWithContext",
        "description": "Response model for test results search endpoint with full context"
      },
      "TestResultStatus": {
        "type": "string",
        "enum": [
          "PASSED",
          "FAILED",
          "SKIPPED"
        ],
        "title": "TestResultStatus"
      },
      "UserResponse": {
        "properties": {
          "id": {
            "type": "integer",
            "title": "Id"
          },
          "launchpad_handle": {
            "type": "string",
            "title": "Launchpad Handle"
          },
          "launchpad_email": {
            "type": "string",
            "title": "Launchpad Email"
          },
          "name": {
            "type": "string",
            "title": "Name"
          }
        },
        "type": "object",
        "required": [
          "id",
          "launchpad_handle",
          "launchpad_email",
          "name"
        ],
        "title": "UserResponse"
      },
      "ValidationError": {
        "properties": {
          "loc": {
            "items": {
              "anyOf": [
                {
                  "type": "string"
                },
                {
                  "type": "integer"
                }
              ]
            },
            "type": "array",
            "title": "Location"
          },
          "msg": {
            "type": "string",
            "title": "Message"
          },
          "type": {
            "type": "string",
            "title": "Error Type"
          }
        },
        "type": "object",
        "required": [
          "loc",
          "msg",
          "type"
        ],
        "title": "ValidationError"
      }
    }
  }
}<|MERGE_RESOLUTION|>--- conflicted
+++ resolved
@@ -1945,7 +1945,6 @@
         }
       }
     },
-<<<<<<< HEAD
     "/v1/test-results": {
       "get": {
         "tags": [
@@ -2111,7 +2110,30 @@
             "description": "Number of results to skip for pagination"
           }
         ],
-=======
+        "responses": {
+          "200": {
+            "description": "Successful Response",
+            "content": {
+              "application/json": {
+                "schema": {
+                  "$ref": "#/components/schemas/TestResultSearchResponseWithContext"
+                }
+              }
+            }
+          },
+          "422": {
+            "description": "Validation Error",
+            "content": {
+              "application/json": {
+                "schema": {
+                  "$ref": "#/components/schemas/HTTPValidationError"
+                }
+              }
+            }
+          }
+        }
+      }
+    },
     "/v1/execution-metadata": {
       "get": {
         "tags": [
@@ -2119,28 +2141,13 @@
         ],
         "summary": "Get Execution Metadata",
         "operationId": "get_execution_metadata_v1_execution_metadata_get",
->>>>>>> 0b65cf6a
         "responses": {
           "200": {
             "description": "Successful Response",
             "content": {
               "application/json": {
                 "schema": {
-<<<<<<< HEAD
-                  "$ref": "#/components/schemas/TestResultSearchResponseWithContext"
-                }
-              }
-            }
-          },
-          "422": {
-            "description": "Validation Error",
-            "content": {
-              "application/json": {
-                "schema": {
-                  "$ref": "#/components/schemas/HTTPValidationError"
-=======
                   "$ref": "#/components/schemas/ExecutionMetadataGetResponse"
->>>>>>> 0b65cf6a
                 }
               }
             }
@@ -2801,7 +2808,6 @@
         "type": "object",
         "title": "EnvironmentReviewPatch"
       },
-<<<<<<< HEAD
       "EnvironmentsResponse": {
         "properties": {
           "environments": {
@@ -2810,7 +2816,15 @@
             },
             "type": "array",
             "title": "Environments"
-=======
+          }
+        },
+        "type": "object",
+        "required": [
+          "environments"
+        ],
+        "title": "EnvironmentsResponse",
+        "description": "Response model for environments endpoint"
+      },
       "ExecutionMetadata": {
         "additionalProperties": {
           "items": {
@@ -2825,21 +2839,13 @@
         "properties": {
           "execution_metadata": {
             "$ref": "#/components/schemas/ExecutionMetadata"
->>>>>>> 0b65cf6a
           }
         },
         "type": "object",
         "required": [
-<<<<<<< HEAD
-          "environments"
-        ],
-        "title": "EnvironmentsResponse",
-        "description": "Response model for environments endpoint"
-=======
           "execution_metadata"
         ],
         "title": "ExecutionMetadataGetResponse"
->>>>>>> 0b65cf6a
       },
       "FamilyName": {
         "type": "string",
