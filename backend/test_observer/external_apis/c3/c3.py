--- conflicted
+++ resolved
@@ -56,11 +56,6 @@
             )
         )
 
-<<<<<<< HEAD
-        test_results = self._get_test_results(str_ids, redis)
-
-=======
->>>>>>> ed7204f7
         if response.ok:
             reports = response.json()["results"]
             return {
@@ -86,64 +81,6 @@
             logger.warning(response.text)
             return {}
 
-<<<<<<< HEAD
-    def _get_test_results(self, str_ids: list[str], redis: Redis) -> dict[int, list[TestResult]]:
-        test_results = {}
-        for id in str_ids:
-            test_results[int(id)] = self._get_test_results_by_report_id(id, redis)
-        return test_results
-
-    def _get_test_results_by_report_id(self, report_id: str, redis: Redis) -> list[TestResult]:
-        # TODO: After PR 151 in C3 we can replace with only one API call to C3
-        cached_report_object = redis.get(report_id)
-        if cached_report_object:
-            print("getting from cache")
-            test_results = []
-            reports = json.loads(cached_report_object)["results"]
-            for test_result in reports[0]["testresult_set"]:
-                test_results.append(
-                    TestResult(
-                        id=test_result["test"]["id"],
-                        name=test_result["test"]["name"],
-                        status=test_result["status"],
-                        type=test_result["test"]["type"],
-                        io_log=test_result["io_log"],
-                        comments=test_result["comment"],
-                        historic_results=[],
-                    )
-                )
-            return test_results
-
-        response = self._authenticate_and_send(
-            Request(
-                method="GET",
-                url=f"https://certification.canonical.com/api/v2/reports/summary/{report_id}/",
-            )
-        )
-
-        if response.ok:
-            test_results = []
-            reports = response.json()["results"]
-            redis.set(reports[0]["id"], json.dumps(response.json()))
-            for test_result in reports[0]["testresult_set"]:
-                test_results.append(
-                    TestResult(
-                        id=test_result["test"]["id"],
-                        name=test_result["test"]["name"],
-                        status=test_result["status"],
-                        type=test_result["test"]["type"],
-                        io_log=test_result["io_log"],
-                        comments=test_result["comment"],
-                        historic_results=[],
-                    )
-                )
-            return test_results
-        else:
-            logger.warning(response.text)
-            return []
-
-=======
->>>>>>> ed7204f7
     def _authenticate_and_send(self, request: Request) -> Response:
         prepared_request = request.prepare()
         prepared_request.headers["Authorization"] = f"Bearer {self._bearer_token}"
