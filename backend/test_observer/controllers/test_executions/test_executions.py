# Copyright 2023 Canonical Ltd.
# All rights reserved.
#
# This program is free software: you can redistribute it and/or modify
# it under the terms of the GNU General Public License as published by
# the Free Software Foundation, either version 3 of the License, or
# (at your option) any later version.
#
# This program is distributed in the hope that it will be useful,
# but WITHOUT ANY WARRANTY; without even the implied warranty of
# MERCHANTABILITY or FITNESS FOR A PARTICULAR PURPOSE.  See the
# GNU General Public License for more details.
#
# You should have received a copy of the GNU General Public License
# along with this program.  If not, see <http://www.gnu.org/licenses/>.
#
# Written by:
#        Omar Selo <omar.selo@canonical.com>
#        Nadzeya Hutsko <nadzeya.hutsko@canonical.com>


from fastapi import APIRouter, Depends, HTTPException
from sqlalchemy import delete
from sqlalchemy.orm import Session, joinedload

from test_observer.controllers.test_executions.logic import (
    compute_test_execution_status,
    store_test_results,
)
from test_observer.data_access.models import (
    Artefact,
    ArtefactBuild,
    Environment,
    Stage,
    TestExecution,
    TestResult,
)
from test_observer.data_access.models_enums import TestExecutionStatus
from test_observer.data_access.repository import get_or_create
from test_observer.data_access.setup import get_db

from .models import (
    EndTestExecutionRequest,
    StartTestExecutionRequest,
    TestExecutionsPatchRequest,
    TestResultDTO,
)

router = APIRouter()


@router.put("/start-test")
def start_test_execution(
    request: StartTestExecutionRequest, db: Session = Depends(get_db)
):
    stage = (
        db.query(Stage)
        .filter(
            Stage.name == request.execution_stage,
            Stage.family.has(name=request.family),
        )
        .one()
    )

    try:
        artefact = get_or_create(
            db,
            Artefact,
            filter_kwargs={
                "name": request.name,
                "version": request.version,
                "track": request.track,
                "store": request.store,
                "series": request.series,
                "repo": request.repo,
            },
            creation_kwargs={"stage_id": stage.id},
        )

        environment = get_or_create(
            db,
            Environment,
            filter_kwargs={"name": request.environment, "architecture": request.arch},
        )

        artefact_build = get_or_create(
            db,
            ArtefactBuild,
            filter_kwargs={
                "architecture": request.arch,
                "revision": request.revision,
                "artefact_id": artefact.id,
            },
        )

        test_execution = get_or_create(
            db,
            TestExecution,
            filter_kwargs={
                "environment_id": environment.id,
                "artefact_build_id": artefact_build.id,
            },
            creation_kwargs={
                "status": TestExecutionStatus.IN_PROGRESS,
                "ci_link": request.ci_link,
            },
        )

        if test_execution.ci_link != request.ci_link:
            reset_test_execution(request, db, test_execution)

        return {"id": test_execution.id}
    except ValueError as exc:
        raise HTTPException(status_code=400, detail=str(exc)) from exc


def reset_test_execution(
    request: StartTestExecutionRequest,
    db: Session,
    test_execution: TestExecution,
):
    test_execution.status = TestExecutionStatus.IN_PROGRESS
    test_execution.ci_link = request.ci_link
    test_execution.c3_link = None
    db.execute(
        delete(TestResult).where(TestResult.test_execution_id == test_execution.id)
    )
    db.commit()


@router.put("/end-test")
def end_test_execution(request: EndTestExecutionRequest, db: Session = Depends(get_db)):
    test_execution = (
        db.query(TestExecution)
        .filter(TestExecution.ci_link == request.ci_link)
        .one_or_none()
    )

    if test_execution is None:
        raise HTTPException(status_code=404, detail="Related TestExecution not found")

    store_test_results(db, request.test_results, test_execution)
    test_execution.status = compute_test_execution_status(test_execution.test_results)
    db.commit()


@router.patch("/{id}")
def patch_test_execution(
    id: int,
    request: TestExecutionsPatchRequest,
    db: Session = Depends(get_db),
):
    test_execution = db.get(TestExecution, id)

    if test_execution is None:
        raise HTTPException(status_code=404, detail="TestExecution not found")

    if request.c3_link is not None:
        test_execution.c3_link = str(request.c3_link)

    if request.ci_link is not None:
        test_execution.ci_link = str(request.ci_link)

    if request.status is not None:
        test_execution.status = request.status

<<<<<<< HEAD
    if request.review_status is not None:
        test_execution.review_status = request.review_status

    if request.review_comment is not None:
        test_execution.review_comment = request.review_comment

    db.commit()
=======
    db.commit()


@router.get("/{id}/test-results", response_model=list[TestResultDTO])
def get_test_results(id: int, db: Session = Depends(get_db)):
    test_execution = db.get(
        TestExecution,
        id,
        options=[
            joinedload(TestExecution.test_results).joinedload(TestResult.test_case),
        ],
    )

    if test_execution is None:
        raise HTTPException(status_code=404, detail="TestExecution not found")

    return test_execution.test_results
>>>>>>> fd677f77
<|MERGE_RESOLUTION|>--- conflicted
+++ resolved
@@ -164,15 +164,12 @@
     if request.status is not None:
         test_execution.status = request.status
 
-<<<<<<< HEAD
     if request.review_status is not None:
         test_execution.review_status = request.review_status
 
     if request.review_comment is not None:
         test_execution.review_comment = request.review_comment
 
-    db.commit()
-=======
     db.commit()
 
 
@@ -189,5 +186,4 @@
     if test_execution is None:
         raise HTTPException(status_code=404, detail="TestExecution not found")
 
-    return test_execution.test_results
->>>>>>> fd677f77
+    return test_execution.test_results