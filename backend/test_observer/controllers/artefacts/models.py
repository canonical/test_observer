# Copyright 2023 Canonical Ltd.
# All rights reserved.
#
# This program is free software: you can redistribute it and/or modify
# it under the terms of the GNU General Public License as published by
# the Free Software Foundation, either version 3 of the License, or
# (at your option) any later version.
#
# This program is distributed in the hope that it will be useful,
# but WITHOUT ANY WARRANTY; without even the implied warranty of
# MERCHANTABILITY or FITNESS FOR A PARTICULAR PURPOSE.  See the
# GNU General Public License for more details.
#
# You should have received a copy of the GNU General Public License
# along with this program.  If not, see <http://www.gnu.org/licenses/>.
#
# Written by:
#        Omar Selo <omar.selo@canonical.com>
#        Nadzeya Hutsko <nadzeya.hutsko@canonical.com>
from enum import Enum

from pydantic import AliasPath, BaseModel, ConfigDict, Field

<<<<<<< HEAD
from test_observer.external_apis.c3.models import TestResult


class TestExecutionStatus(str, Enum):
    IN_PROGRESS = "IN_PROGRESS"
    PASSED = "PASSED"
    FAILED = "FAILED"
    UNKNOWN = "UNKNOWN"
=======
from test_observer.data_access.models_enums import ArtefactStatus, TestExecutionStatus
>>>>>>> 8a087278


class ArtefactDTO(BaseModel):
    model_config = ConfigDict(from_attributes=True)

    id: int
    name: str
    version: str
    track: str | None
    store: str | None
    series: str | None
    repo: str | None
    stage: str = Field(validation_alias=AliasPath("stage", "name"))


class EnvironmentDTO(BaseModel):
    model_config = ConfigDict(from_attributes=True)

    id: int
    name: str
    architecture: str


class TestExecutionDTO(BaseModel):
    model_config = ConfigDict(from_attributes=True)

    id: int
    jenkins_link: str | None
    c3_link: str | None
    environment: EnvironmentDTO
    status: TestExecutionStatus
    test_results: list[TestResult]


class ArtefactBuildDTO(BaseModel):
    model_config = ConfigDict(from_attributes=True)

    id: int
    architecture: str
    revision: int | None
    test_executions: list[TestExecutionDTO]


class ArtefactPatch(BaseModel):
    status: ArtefactStatus<|MERGE_RESOLUTION|>--- conflicted
+++ resolved
@@ -21,18 +21,14 @@
 
 from pydantic import AliasPath, BaseModel, ConfigDict, Field
 
-<<<<<<< HEAD
 from test_observer.external_apis.c3.models import TestResult
-
+from test_observer.data_access.models_enums import ArtefactStatus
 
 class TestExecutionStatus(str, Enum):
     IN_PROGRESS = "IN_PROGRESS"
     PASSED = "PASSED"
     FAILED = "FAILED"
     UNKNOWN = "UNKNOWN"
-=======
-from test_observer.data_access.models_enums import ArtefactStatus, TestExecutionStatus
->>>>>>> 8a087278
 
 
 class ArtefactDTO(BaseModel):
