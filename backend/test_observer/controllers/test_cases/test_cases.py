# Copyright (C) 2023 Canonical Ltd.
#
# This file is part of Test Observer Backend.
#
# Test Observer Backend is free software: you can redistribute it and/or modify
# it under the terms of the GNU Affero General Public License version 3, as
# published by the Free Software Foundation.
#
# Test Observer Backend is distributed in the hope that it will be useful,
# but WITHOUT ANY WARRANTY; without even the implied warranty of
# MERCHANTABILITY or FITNESS FOR A PARTICULAR PURPOSE.  See the
# GNU Affero General Public License for more details.
#
# You should have received a copy of the GNU Affero General Public License
# along with this program.  If not, see <https://www.gnu.org/licenses/>.

from typing import Annotated
from fastapi import APIRouter, Depends, Query, Security
from sqlalchemy import select
from sqlalchemy.orm import Session

from . import reported_issues
from .models import TestCasesResponse
<<<<<<< HEAD

from test_observer.common.permissions import Permission, permission_checker
from test_observer.data_access.models import TestCase
=======
from test_observer.data_access.models import (
    TestCase,
    TestResult,
    TestExecution,
    ArtefactBuild,
    Artefact,
)
from test_observer.data_access.models_enums import FamilyName
>>>>>>> e9c5dfa7
from test_observer.data_access.setup import get_db

router = APIRouter(tags=["test-cases"])
router.include_router(reported_issues.router)


@router.get(
    "",
    response_model=TestCasesResponse,
    dependencies=[Security(permission_checker, scopes=[Permission.view_test])],
)
def get_test_cases(
    q: Annotated[
        str | None,
        Query(description="Search term for test case names"),
    ] = None,
    families: Annotated[
        list[FamilyName] | None,
        Query(description="Filter by artefact families"),
    ] = None,
    limit: Annotated[
        int,
        Query(
            ge=1,
            le=1000,
            description="Maximum number of results (defaults to 50 if not specified)",
        ),
    ] = 50,
    offset: Annotated[
        int,
        Query(ge=0, description="Number of results to skip for pagination"),
    ] = 0,
    db: Session = Depends(get_db),
) -> TestCasesResponse:
    """
    Returns test cases as a flat list with their template IDs.

    Template ID represents the generic test (e.g., "disk/stats_name")
    Test case name is the specific instance (e.g., "disk/stats_nvme0n1")
    Multiple test cases can share the same template ID but have different names.
    """
    query = (
        select(
            TestCase.name.label("test_case"),
            TestCase.template_id,
        )
        .distinct()
        .order_by(TestCase.name, TestCase.template_id)
    )

    # Filter by families if provided
    if families and len(families) > 0:
        query = (
            query.join(TestResult, TestResult.test_case_id == TestCase.id)
            .join(TestExecution, TestExecution.id == TestResult.test_execution_id)
            .join(ArtefactBuild, ArtefactBuild.id == TestExecution.artefact_build_id)
            .join(Artefact, Artefact.id == ArtefactBuild.artefact_id)
            .where(Artefact.family.in_(families))
        )

    # Apply search filter if provided
    if q and q.strip():
        search_term = f"%{q.strip()}%"
        query = query.where(TestCase.name.ilike(search_term))

    # Apply pagination
    query = query.offset(offset).limit(limit)

    rows = db.execute(query).mappings().all()
    return TestCasesResponse.from_rows(rows)<|MERGE_RESOLUTION|>--- conflicted
+++ resolved
@@ -21,11 +21,7 @@
 
 from . import reported_issues
 from .models import TestCasesResponse
-<<<<<<< HEAD
-
 from test_observer.common.permissions import Permission, permission_checker
-from test_observer.data_access.models import TestCase
-=======
 from test_observer.data_access.models import (
     TestCase,
     TestResult,
@@ -34,7 +30,6 @@
     Artefact,
 )
 from test_observer.data_access.models_enums import FamilyName
->>>>>>> e9c5dfa7
 from test_observer.data_access.setup import get_db
 
 router = APIRouter(tags=["test-cases"])
