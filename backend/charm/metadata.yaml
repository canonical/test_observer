name: test-observer-api
display-name: |
  Test Observer API server
description: |
  API and dashboard to observe the status of artifact (snaps, debs, etc) test status
summary: |
  API and dashboard to observe the status of artifact (snaps, debs, etc) test status
assumes:
<<<<<<< HEAD
  - juju >= 3.2
=======
  - juju >= 2.9
>>>>>>> 5944c53a
  - k8s-api
containers:
  api:
    resource: api-image
requires:
  database:
    interface: postgresql_client
    limit: 1
  nginx-route:
    interface: nginx-route
provides:
  test-observer-rest-api:
    interface: http
    scope: global
resources:
  api-image:
    type: oci-image
    description: OCI image from GitHub Container Repository
    upstream-source: ghcr.io/canonical/test_observer/api:main<|MERGE_RESOLUTION|>--- conflicted
+++ resolved
@@ -6,11 +6,7 @@
 summary: |
   API and dashboard to observe the status of artifact (snaps, debs, etc) test status
 assumes:
-<<<<<<< HEAD
-  - juju >= 3.2
-=======
   - juju >= 2.9
->>>>>>> 5944c53a
   - k8s-api
 containers:
   api:
