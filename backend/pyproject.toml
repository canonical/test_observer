--- conflicted
+++ resolved
@@ -5,9 +5,8 @@
 dynamic = ["version"] # uv-dynamic-versioning used
 requires-python = ">=3.10"
 
-<<<<<<< HEAD
 dependencies = [
-    "fastapi>=0.101.1,<0.102.0",
+    "fastapi>=0.115.0,<0.116.0",
     "uvicorn[standard]>=0.21.1,<0.22.0",
     "sqlalchemy>=2.0.16,<3.0.0",
     "pg8000>=1.29.4,<2.0.0",
@@ -19,46 +18,18 @@
     "celery[redis]>=5.3.6,<6.0.0",
     "aiohttp>=3.9.4,<4.0.0"
 ]
-=======
-[tool.poetry.dependencies]
-python = "^3.10"
-fastapi = "^0.115.0"
-uvicorn = { extras = ["standard"], version = "^0.21.1" }
-sqlalchemy = "^2.0.16"
-pg8000 = "^1.29.4"
-alembic = "^1.10.3"
-poetry-dynamic-versioning = { extras = ["plugin"], version = "^0.25.0" }
-requests = "^2.31.0"
-sentry-sdk = "0.10.2"
-launchpadlib = "^1.11.0"
-email-validator = "^2.1.0.post1"
-celery = { extras = ["redis"], version = "^5.3.6" }
-aiohttp = "^3.9.4"
-
-[tool.poetry.group.dev.dependencies]
-mypy = "^1.3.0"
-ruff = "^0.11.6"
-types-requests = "^2.31.0.1"
-
-[tool.poetry.group.test.dependencies]
-pytest = "^7.3.1"
-requests-mock = "^1.10.0"
-python-multipart = "^0.0.20"
-httpx = "^0.28.0"
-sqlalchemy-utils = "^0.41.1"
->>>>>>> 2ed60255
 
 [dependency-groups]
 dev = [
     "mypy>=1.3.0,<2.0.0",
-    "ruff>=0.0.270,<0.1.0",
+    "ruff>=0.11.6,<0.12.0",
     "types-requests>=2.31.0.1,<2.32.0.0"
 ]
 test = [
     "pytest>=7.3.1,<8.0.0",
     "requests-mock>=1.10.0,<2.0.0",
-    "python-multipart>=0.0.18,<0.1.0",
-    "httpx>=0.24.0,<0.25.0",
+    "python-multipart>=0.0.20,<0.1.0",
+    "httpx>=0.28.0,<0.29.0",
     "sqlalchemy-utils>=0.41.1,<0.42.0"
 ]
 
@@ -78,11 +49,7 @@
     "PLE",
     "TID252",
 ]
-<<<<<<< HEAD
-ignore = ["ANN201", "ANN003", "N999", "ANN204", "N818", "B008"]
-=======
 lint.ignore = ["ANN201", "ANN003", "N999", "ANN204", "N818", "B008"]
->>>>>>> 2ed60255
 
 [tool.mypy]
 exclude = "charm/*"
